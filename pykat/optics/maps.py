"""
------------------------------------------------------
Utility functions for handling mirror surface
maps. Some functions based on earlier version
in Matlab (http://www.gwoptics.org/simtools/)
Work in progress, currently these functions are
untested!

http://www.gwoptics.org/pykat/
------------------------------------------------------
"""
from __future__ import absolute_import
from __future__ import division
from __future__ import print_function

from pykat.optics.romhom import makeWeightsNew
from scipy.interpolate import interp2d, interp1d
from pykat.maths.zernike import *        
from pykat.exceptions import BasePyKatException

import numpy as np
import math
import pickle

class MirrorROQWeights:
    
    def __init__(self, rFront, rBack, tFront, tBack):
        self.rFront = rFront
        self.rBack = rBack
        self.tFront = tFront
        self.tBack = tBack
    
    def writeToFile(self, romfilename):
        with open(romfilename + ".rom", "w+") as f:
            if self.rFront is not None: self.rFront.writeToFile(f=f)
            if self.rBack  is not None: self.rBack.writeToFile(f=f)
            if self.tFront is not None: self.tFront.writeToFile(f=f)
            if self.tBack  is not None: self.tBack.writeToFile(f=f)
                    
class surfacemap(object):
    def __init__(self, name, maptype, size, center, step_size, scaling, data=None):
        
        self.name = name
        self.type = maptype
        self.center = center
        self.step_size = step_size
        self.scaling = scaling
        self.__interp = None
        
        if data is None:
            self.data = np.zeros(size)
        else:
            self.data = data

        self._rom_weights = None
        
    def write_map(self, filename):
        with open(filename,'w') as mapfile:
            
            mapfile.write("% Surface map\n")
            mapfile.write("% Name: {0}\n".format(self.name))
            mapfile.write("% Type: {0}\n".format(self.type))
            mapfile.write("% Size: {0} {1}\n".format(self.data.shape[0], self.data.shape[1]))
            mapfile.write("% Optical center (x,y): {0} {1}\n".format(self.center[0], self.center[1]))
            mapfile.write("% Step size (x,y): {0} {1}\n".format(self.step_size[0], self.step_size[1]))
            mapfile.write("% Scaling: {0}\n".format(float(self.scaling)))
            mapfile.write("\n\n")
            
            for i in range(0, self.data.shape[0]):
                for j in range(0, self.data.shape[1]):
                    mapfile.write("%.15g " % self.data[i,j])
                mapfile.write("\n")
    
    @property
    def data(self):
        return self.__data
    
    @data.setter
    def data(self, value):
        self.__data = value
        self.__interp = None
    
    @property
    def center(self):
        return self.__center
    
    @center.setter
    def center(self, value):
        self.__center = value
        self.__interp = None
    
    @property
    def step_size(self):
        return self.__step_size
    
    @step_size.setter
    def step_size(self, value):
        self.__step_size = value
        self.__interp = None

    @property
    def scaling(self):
        return self.__scaling
    
    @scaling.setter
    def scaling(self, value):
        self.__scaling = value
        self.__interp = None

    @property
    def x(self):
        return self.step_size[0] * (np.array(range(0, self.data.shape[0])) - self.center[0])
        
    @property
    def y(self):
        return self.step_size[1] * (np.array(range(0, self.data.shape[1]))- self.center[1])

    @property
    def size(self):
        return self.data.shape
            
    @property
    def offset(self):
        return np.array(self.step_size)*(np.array(self.center) - (np.array(self.size)-1)/2.0)
    
    @property
    def ROMWeights(self):
        return self._rom_weights
    
    def z_xy(self, x=None, y=None, wavelength=1064e-9, direction="reflection_front", nr1=1.0, nr2=1.0):
        """
        For this given map the field perturbation is computed. This data
        is used in computing the coupling coefficient. It returns a grid
        of complex values representing the change in amplitude or phase
        of the field.
        
            x, y      : Points to interpolate at, 'None' for no interpolation.
            
            wavelength: Wavelength of light in vacuum [m]
            
            direction : Sets which distortion to return, as beams travelling
                        in different directions will see different distortions.
                        Options are:
                                "reflection_front"
                                "transmission_front" (front to back)
                                "transmission_back" (back to front)
                                "reflection_back"
                                
            nr1       : refractive index on front side
            
            nr2       : refractive index on back side
            
        """
        
        assert(nr1 >= 1)
        assert(nr2 >= 1)
        
        if x is None and y is None:
            data = self.scaling * self.data
        else:
            if self.__interp is None:
                self.__interp = interp2d(self.x, self.y, self.data * self.scaling)
                
            data = self.__interp(x, y)
        
        if direction == "reflection_front" or direction == "reflection_back":
            if "phase" in self.type:
                k = math.pi * 2 / wavelength
                
                if direction == "reflection_front":
                    return np.exp(-2j * nr1 * k * data)
                else:
                    return np.exp(2j * nr2 * k * data[:,::-1])
                
            elif "absorption" in self.type:
                if direction == "reflection_front":
                    return np.sqrt(1.0 - data)
                else:
                    return np.sqrt(1.0 - data[:, ::-1])
            elif "surface_motion" in self.type:
                if direction == "reflection_front":
                    return data
                else:
                    return data[:, ::-1]
            else:
                raise BasePyKatException("Map type needs handling")
                
        elif direction == "transmission_front" or direction == "transmission_back":
            if "phase" in self.type:
                k = math.pi * 2 / wavelength
                
                if direction == "transmission_front":
                    return np.exp((nr1-nr2) * k * data)
                else:
                    return np.exp((nr2-nr1) * k * data[:, ::-1])
                
            elif "absorption" in self.type:
                if direction == "transmission_front":
                    return np.sqrt(1.0 - data)
                else:
                    return np.sqrt(1.0 - data[:, ::-1])
                    
            elif "surface_motion" in self.type:
                return np.ones(data.shape)
            else:
                raise BasePyKatException("Map type needs handling")
                
        else:
            raise ValueError("Direction not valid")
        

    
    def generateROMWeights(self, EIxFilename, EIyFilename=None, nr1=1.0, nr2=1.0, verbose=False, interpolate=False, newtonCotesOrder=8):
        
        if interpolate == True:
            # Use EI nodes to interpolate if we
            with open(EIxFilename, 'rb') as f:
                EIx = pickle.load(f)

            if EIyFilename is None:
                EIy = EIx
            else:
                with open(EIyFilename, 'rb') as f:
                    EIy = pickle.load(f)

            x = EIx.x
            x.sort()
            nx = np.unique(np.hstack((x, -x[::-1])))
        
            y = EIy.x
            y.sort()
            ny = np.unique(np.hstack((y, -y[::-1])))
            
            self.interpolate(nx, ny)
        
        w_refl_front, w_refl_back, w_tran_front, w_tran_back = (None, None, None, None)
        
        if "reflection" in self.type or "both" in self.type:
            w_refl_front = makeWeightsNew(self, EIxFilename, EIyFilename,
                                      verbose=verbose, newtonCotesOrderMapWeight=newtonCotesOrder,
                                      direction="reflection_front")
            
            w_refl_front.nr1 = nr1
            w_refl_front.nr2 = nr2
            
            w_refl_back = makeWeightsNew(self, EIxFilename, EIyFilename,
                                      verbose=verbose, newtonCotesOrderMapWeight=newtonCotesOrder,
                                      direction="reflection_back")
            
            w_refl_back.nr1 = nr1
            w_refl_back.nr2 = nr2

        if "transmission" in self.type or "both" in self.type:                                      
            w_tran_front = makeWeightsNew(self, EIxFilename, EIyFilename,
                                      verbose=verbose, newtonCotesOrderMapWeight=newtonCotesOrder,
                                      direction="transmission_front")

            w_refl_front.nr1 = nr1
            w_refl_front.nr2 = nr2
                                            
            w_tran_back  = makeWeightsNew(self, EIxFilename, EIyFilename,
                                      verbose=verbose, newtonCotesOrderMapWeight=newtonCotesOrder,
                                      direction="transmission_back")
            
            w_refl_back.nr1 = nr1
            w_refl_back.nr2 = nr2
            
        self._rom_weights = MirrorROQWeights(w_refl_front, w_refl_back, w_tran_front, w_tran_back)
        
        return self._rom_weights
            
    def interpolate(self, nx, ny, **kwargs):
        """
        Interpolates the map for some new x and y values.
        
        Uses scipy.interpolate.interp2d and any keywords arguments are
        passed on to it, thus settings like interpolation type and
        fill values can be set.
        
        The range of nx and ny must contain the value zero so that the
        center point of the map can be set.
        """

        D = interp2d(self.x, self.y, self.data, **kwargs)
        
        data = D(nx-self.offset[0], ny-self.offset[1])
        
        Dx = interp1d(nx, np.arange(0,len(nx)))
        Dy = interp1d(ny, np.arange(0,len(ny)))
        
        self.center = (Dx(0), Dy(0))
        self.step_size = (nx[1]-nx[0], ny[1]-ny[0])
        self.data = data

    # xlim and ylim given in centimeters
    def plot(self, show=True, clabel=None, xlim=None, ylim=None):
        import pylab
        
        if xlim is not None:
            # Sorts out the x-values within xlim
            _x = np.logical_and(self.x<=max(xlim)/100.0, self.x>=min(xlim)/100.0)
            xmin = np.min(np.where(_x == True))
            xmax = np.max(np.where(_x == True))
        else:
            # Uses the whole available x-range
            xmin = 0
            xmax = len(self.x)-1
            xlim = [self.x.min()*100, self.x.max()*100]
    
        if ylim is not None:
            # Sorts out the y-values within ylim
            _y = np.logical_and(self.y<=max(ylim)/100.0, self.y>=min(ylim)/100.0)
            ymin = np.min(np.where(_y == True))
            ymax = np.max(np.where(_y == True))
        else:
            # Uses the whole available y-range
            ymin = 0
            ymax = len(self.y)-1
            ylim = [self.y.min()*100, self.y.max()*100]
            
        # ALSO (SEE LONG TEXT BELOW) ADDED BY DT TO FIX LIMITS
        # ------------------------------------------------------
        xlim,ylim = ylim,xlim
        # ------------------------------------------------------
        
        # min and max of z-values
        zmin = self.data[xmin:xmax,ymin:ymax].min()
        zmax = self.data[xmin:xmax,ymin:ymax].max()

        # 100 factor for scaling to cm
        xRange = 100*self.x
        yRange = 100*self.y
        
        # This line is added by DT to be able to plot
        # rectangular matrices. Effectively, I swapped the
        # x/y-axes. Preferrably, this should be corrected above
        # instead, but since I'm not completely sure of how the
        # coordinate system of these maps look I'll wait with
        # that. Here, I assume that row 0 of the matrix should
        # be plotted with y = Y[0], and that column 0 should be
        # plotted with x = X[0]. To be fully correct, I should
        # add one column and one row so that each matrix value
        # is plotted within the correct rectangle. 
        # ------------------------------------------------------
        xRange, yRange = np.meshgrid(yRange,xRange)
        # ------------------------------------------------------
        
        fig = pylab.figure()
<<<<<<< HEAD
        axes = pylab.pcolormesh(xrange, yrange, self.data*self.scaling, vmin=zmin, vmax=zmax)
=======
        axes = pylab.pcolormesh(xRange, yRange, self.data,
                                vmin=zmin, vmax=zmax)
        
>>>>>>> e6b55c96
        pylab.xlabel('x [cm]')
        pylab.ylabel('y [cm]')

        if xlim is not None: pylab.xlim(xlim)
        if ylim is not None: pylab.ylim(ylim)

            
        pylab.title('Surface map {0}, type {1}'.format(self.name, self.type))

        cbar = fig.colorbar(axes)
        cbar.set_clim(zmin, zmax)
        
        if clabel is not None:
            cbar.set_label(clabel)
    
        if show:
            pylab.show()
        
        return fig

class mergedmap:
    """
    A merged map combines multiple surfaces map to form one. Such a map can be used
    for computations of coupling coefficients but it cannot be written to a file to 
    be used with Finesse. For this you must output each map separately.
    
    """
    
    def __init__(self, name, size, center, step_size, scaling):
        
        self.name = name
        self.center = center
        self.step_size = step_size
        self.scaling = scaling
        self.__interp = None
        self._rom_weights = None
        self.__maps = []
        self.weighting = None
        
    def addMap(self, m):
        self.__maps.append(m)
    
    @property
    def center(self):
        return self.__center
    
    @center.setter
    def center(self, value):
        self.__center = value
        self.__interp = None
    
    @property
    def type(self):
        hasR = False
        hasT = False
        
        _type = ""
        
        for m in self.__maps:
            if "reflection" in m.type: hasR = True
            
            if "transmission" in m.type: hasT = True
            
            if "both" in m.type:
                hasR = True
                hasT = True
        
        if hasR and not hasT: _type += "reflection "
        elif hasR and not hasT: _type += "transmission "
        elif hasR and hasT: _type += "both "
        
        return _type
        
    @property
    def step_size(self):
        return self.__step_size
    
    @step_size.setter
    def step_size(self, value):
        self.__step_size = value
        self.__interp = None

    @property
    def scaling(self):
        return self.__scaling
    
    @scaling.setter
    def scaling(self, value):
        self.__scaling = value
        self.__interp = None
    
    @property
    def x(self):
        return self.step_size[0] * (np.array(range(0, self.size[0])) - self.center[0])
        
    @property
    def y(self):
        return self.step_size[1] * (np.array(range(0, self.size[1])) - self.center[1])

    @property
    def size(self):
        return self.__maps[0].data.shape
            
    @property
    def offset(self):
        return np.array(self.step_size)*(np.array(self.center) - (np.array(self.size)-1)/2.0)
    
    @property
    def ROMWeights(self):
        return self._rom_weights
    
    def z_xy(self, wavelength=1064e-9, direction="reflection_front", nr1=1.0, nr2=1.0):
        
        z_xy = np.ones(self.size, dtype=np.complex128)
        
        for m in self.__maps:
            z_xy *= m.z_xy(wavelength=wavelength, direction=direction, nr1=nr1, nr2=nr2)
            
        if self.weighting is None:
            return z_xy
        else:
            return z_xy * self.weighting
        
    def generateROMWeights(self, EIxFilename, EIyFilename=None, verbose=False, interpolate=False, newtonCotesOrder=8, nr1=1, nr2=1):
        if interpolate == True:
            # Use EI nodes to interpolate if we
            with open(EIxFilename, 'rb') as f:
                EIx = pickle.load(f)

            if EIyFilename is None:
                EIy = EIx
            else:
                with open(EIyFilename, 'rb') as f:
                    EIy = pickle.load(f)

            x = EIx.x
            x.sort()
            nx = np.unique(np.hstack((x, -x[::-1])))
        
            y = EIy.x
            y.sort()
            ny = np.unique(np.hstack((y, -y[::-1])))
            
            self.interpolate(nx, ny)
        
        w_refl_front, w_refl_back, w_tran_front, w_tran_back = (None, None, None, None)
        
        if "reflection" in self.type or "both" in self.type:
            w_refl_front = makeWeightsNew(self, EIxFilename, EIyFilename,
                                      verbose=verbose, newtonCotesOrderMapWeight=newtonCotesOrder,
                                      direction="reflection_front")
            
            w_refl_front.nr1 = nr1
            w_refl_front.nr2 = nr2
            
            w_refl_back = makeWeightsNew(self, EIxFilename, EIyFilename,
                                      verbose=verbose, newtonCotesOrderMapWeight=newtonCotesOrder,
                                      direction="reflection_back")
            
            w_refl_back.nr1 = nr1
            w_refl_back.nr2 = nr2

        if "transmission" in self.type or "both" in self.type:                                      
            w_tran_front = makeWeightsNew(self, EIxFilename, EIyFilename,
                                      verbose=verbose, newtonCotesOrderMapWeight=newtonCotesOrder,
                                      direction="transmission_front")

            w_refl_front.nr1 = nr1
            w_refl_front.nr2 = nr2
                                            
            w_tran_back  = makeWeightsNew(self, EIxFilename, EIyFilename,
                                      verbose=verbose, newtonCotesOrderMapWeight=newtonCotesOrder,
                                      direction="transmission_back")
            
            w_refl_back.nr1 = nr1
            w_refl_back.nr2 = nr2
            
        self._rom_weights = MirrorROQWeights(w_refl_front, w_refl_back, w_tran_front, w_tran_back)
        
        return self._rom_weights

    def interpolate(self, nx, ny, **kwargs):
        """
        Interpolates all the maps that are used to fc
        
        Uses scipy.interpolate.interp2d and any keywords arguments are
        passed on to it, thus settings like interpolation type and
        fill values can be set.
        
        The range of nx and ny must contain the value zero so that the
        center point of the map can be set.
        """

        for m in self.__maps:
            m.interpolate(nx, ny)

    def plot(self, mode="absorption", show=True, clabel=None, xlim=None, ylim=None, wavelength=1064e-9):
        
        import pylab
        
        if xlim is not None:
            _x = np.logical_and(self.x<=max(xlim)/100.0, self.x>=min(xlim)/100.0)
            xmin = np.min(np.where(_x == True))
            xmax = np.max(np.where(_x == True))
        else:
            xmin = 0
            xmax = len(self.x)-1
            xlim = [self.x.min()*100, self.x.max()*100]
    
        if ylim is not None:
            _y = np.logical_and(self.y<=max(ylim)/100.0, self.y>=min(ylim)/100.0)
            ymin = np.min(np.where(_y == True))
            ymax = np.max(np.where(_y == True))
        else:
            ymin = 0
            ymax = len(self.y)-1
            ylim = [self.y.min()*100, self.y.max()*100]

        if mode == "absorption":
            # plots how much of field is absorbed
            data = 1-np.abs(self.z_xy())
        elif mode == "meter":
            # plot the phase in terms of meters of displacement
            k = 2*np.pi/wavelength
            data = np.angle(self.z_xy()) / (2*k)
            
        zmin = data[xmin:xmax,ymin:ymax].min()
        zmax = data[xmin:xmax,ymin:ymax].max()

        # 100 factor for scaling to cm
        xrange = 100*self.x
        yrange = 100*self.y

        fig = pylab.figure()
        axes = pylab.pcolormesh(xrange, yrange, data, vmin=zmin, vmax=zmax)
        pylab.xlabel('x [cm]')
        pylab.ylabel('y [cm]')

        if xlim is not None: pylab.xlim(xlim)
        if ylim is not None: pylab.ylim(ylim)

        pylab.title('Merged map {0}, mode {1}'.format(self.name, mode))

        cbar = fig.colorbar(axes)
        cbar.set_clim(zmin, zmax)
        
        if clabel is not None:
            cbar.set_label(clabel)
    
        if show:
            pylab.show()
        
        return fig

class aperturemap(surfacemap):
    
    def __init__(self, name, size, step_size, R):
        surfacemap.__init__(self, name, "absorption both", size, (np.array(size)+1)/2.0, step_size, 1)
        self.R = R
        
    @property
    def R(self):
        return self.__R
    
    @R.setter
    def R(self, value):
        self.__R = value
    
        xx, yy = np.meshgrid(self.x, self.y)
        
        radius = np.sqrt(xx**2 + yy**2)
        
        self.data = np.zeros(self.size)
        self.data[radius > self.R] = 1.0
        
        
class curvedmap(surfacemap):
    
    def __init__(self, name, size, step_size, Rc):
        surfacemap.__init__(self, name, "phase reflection", size, (np.array(size)+1)/2.0, step_size, 1e-6)
        self.Rc = Rc
        
    @property
    def Rc(self):
        return self.__Rc
    
    @Rc.setter
    def Rc(self, value):
        self.__Rc = value
    
        xx, yy = np.meshgrid(self.x, self.y)
        
        Rsq = xx**2 + yy**2
        self.data = (self.Rc - math.copysign(1.0, self.Rc) * np.sqrt(self.Rc**2 - Rsq))/ self.scaling

class tiltmap(surfacemap):
    """
    To create a tiltmap, plot it and write it to a file to use with Finesse:
        
        tilts = (1e-6, 1e-8) # tilt in (x, y) radians\
        dx = 1e-4
        L = 0.2
        N = L/dx
        
        tmap = tiltmap("tilt", (N, N), (dx,dx), tilts)
        tmap.plot()
        tmap.write_map("mytilt.map")
    """
    
    def __init__(self, name, size, step_size, tilt):
        surfacemap.__init__(self, name, "phase reflection", size, (np.array(size)+1)/2.0, step_size, 1e-9)
        self.tilt = tilt
        
    @property
    def tilt(self):
        return self.__tilt
    
    @tilt.setter
    def tilt(self, value):
        self.__tilt = value
        
        xx, yy = np.meshgrid(self.x, self.y)
        
        self.data = (yy * self.tilt[1] + xx * self.tilt[0])/self.scaling
        

class zernikemap(surfacemap):
	def __init__(self, name, size, step_size, radius, scaling=1e-9):
		surfacemap.__init__(self, name, "phase reflection", size, (np.array(size)+1)/2.0, step_size, scaling)
		self.__zernikes = {}
		self.radius = radius
		
	@property
	def radius(self): return self.__radius

	@radius.setter
	def radius(self, value, update=True):
		self.__radius = float(value)
		if update: self.update_data()

	def setZernike(self, m, n, amplitude, update=True):
		self.__zernikes["%i%i" % (m, n)] = (m,n,amplitude)
		if update: self.update_data()

	def update_data(self):
		X,Y = np.meshgrid(self.x, self.y)
		R = np.sqrt(X**2 + Y**2)
		PHI = np.arctan2(Y, X)

		data = np.zeros(np.shape(R))

		for i in self.__zernikes.items():
			data += i[1][2] * zernike(i[1][0], i[1][1], R/self.radius, PHI)

		self.data = data
	
			
	
def read_map(filename, mapFormat='finesse'):
    # Function turning input x into float.
    g = lambda x: float(x)
    if mapFormat == 'finesse':
        
        with open(filename, 'r') as f:
        
            f.readline()
            name = f.readline().split(':')[1].strip()
            maptype = f.readline().split(':')[1].strip()
            size = tuple(map(g, f.readline().split(':')[1].strip().split()))
            center = tuple(map(g, f.readline().split(':')[1].strip().split()))
            step = tuple(map(g, f.readline().split(':')[1].strip().split()))
            scaling = float(f.readline().split(':')[1].strip())
        
        
        
        data = np.loadtxt(filename, dtype=np.float64,ndmin=2,comments='%')    


    # Converts raw zygo and ligo mirror maps to the finesse
    # format. Based on translation of the matlab scripts
    # 'FT_read_zygo_map.m' and 'FT_read_ligo_map.m'
    elif mapFormat == 'ligo' or mapFormat == 'zygo':
        if mapFormat == 'ligo':
            isLigo = True
            # Remove '_asc.dat' for output name
            name = filename.split('_')
            name = '_'.join(name[:-1])
        else:
            isLigo = False
            tmp = filename.split('.')
            fileFormat = tmp[-1].strip()
            name = '.'.join(tmp[:-1])
            if fileFormat == 'asc':
                isAscii = True
            else:
                isAscii = False
                
        # Unknowns (why are these values hard coded here?)
        # ------------------------------------------------------
        # Standard maps have type 'phase' (they store surface
        # heights)
        maptype = 0
        # Both (reflected and transmitted) light fields are
        # affected
        field = 0
        # Measurements in nanometers
        scaling = 1.0e-9
        # ------------------------------------------------------

        # Reading header of LIGO-map (Zygo file? Says Zygo in
        # header...)
        # ------------------------------------------------------
        with open(filename, 'r') as f:
            # Skip first two lines
            for k in range(2):
                f.readline()
            # If zygo-file, and ascii format, there is intensity
            # data. Though, the Ligo files I have seen are also
            # zygo-files, so maybe we should extract this data
            # from these too?
            line = f.readline()
            if not isLigo and isAscii:
                iCols = float(line.split()[2])
                iRows = float(line.split()[3])
                
            line = f.readline().split()
            # Unknown
            # ----------------------------------------------
            if isLigo:
                y0 = float(line[0])
                x0 = float(line[1])
                rows = float(line[2])
                cols = float(line[3])
            else:
                y0 = float(line[1])
                x0 = float(line[0])
                rows = float(line[3])
                cols = float(line[2])
            # ----------------------------------------------

            # Skipping three lines
            for k in range(3):
                f.readline()
            line = f.readline().split()

            # Unknown (Scaling factors)
            # ----------------------------------------------
            # Interfeometric scaling factor (?)
            S = float(line[1])
            # wavelength (of what?)
            lam = float(line[2])
            # Obliquity factor (?)
            O = float(line[4])
            # ----------------------------------------------
            # Physical step size in metres
            if line[6] != 0:
                xstep = float(line[6])
                ystep = float(line[6])
            else:
                xstep = 1.0
                ystep = 1.0
                
            # Skipping two lines
            for k in range(2):
                f.readline()
            line = f.readline().split()

            # Unknown
            # Resolution of phase data points, 1 or 0.
            phaseRes = float(line[0])
            if phaseRes == 0:
                R = 4096
            elif phaseRes == 1:
                R = 32768
            else:
                print('Error, invalid phaseRes')

            if not isLigo and not isAscii:
                # zygo .xyz files give phase data in microns.
                hScale = 1.0e-6
            else:
                # zygo .asc and ligo-files give phase data in
                # internal units. To convert to m use hScale
                # factor.
                hScale = S*O*lam/R
                
            if not isLigo and not isAscii:
                print('Not implemented yet, need a .xyz-file ' +
                      'to do this.')
                return 0
                
            # Skipping four lines
            for k in range(4):
                f.readline()
            if not isLigo and isAscii:
                # Reading intensity data
                iData = np.array([])
                line = f.readline().split()
                while line[0] != '#':
                    iData = np.append(iData, map(g,line))
                    line = f.readline().split()
                # Reshaping intensity data
                iData = iData.reshape(iRows, iCols).transpose()
                iData = np.rot90(iData)
            else:
                # Skipping lines until '#' is found.
                while f.readline()[0] != '#':
                    pass
                
            # Reading phase data
            # ----------------------------------------------
            # Array with the data
            data = np.array([])
            # Reading data until next '#' is reached.
            line = f.readline().split()
            while line[0] != '#':
                data = np.append(data, map(g,line))
                line = f.readline().split()
            # ----------------------------------------------

        
        if isLigo:
            # Setting all the points outside of the mirror
            # surface to NaN. These are given a large number
            # in the file. 
            data[data == data[0]] = np.nan
            
            # Reshaping into rows and columns
            data = data.reshape(cols,rows).transpose()
            # Pretty sure that the lines below can be done
            # more efficient, but it's quick as it is.
            # ----------------------------------------------
            # Flipping right and left
            data = np.fliplr(data)
            # Rotating 90 degrees clockwise 
            data = np.rot90(data,-1)
            # Flipping right and left
            data = np.fliplr(data)
            # ----------------------------------------------
        else:
            if isAscii:
                # Setting all the points outside of the mirror
                # surface to NaN. These are given a large number
                # in the file. 
                data[data >= 2147483640] = np.nan
            # Reshaping into rows and columns.
            data = data.reshape(rows,cols).transpose()
            # Rotating to make (0,0) be in bottom left
            # corner. 
            data = np.rot90(data)
            
        # Scaling to nanometer (change this to a user
        # defined value?) Still don't know where
        # 'hScale' really comes from.
        data = (hScale/scaling)*data
        size = data.shape

        if maptype == 0:
            mType = 'phase'
        else:
            mType = 'Unknown'
        if field == 0:
            fType = 'both'
        else:
            fType = 'unknown'

        maptype = ' '.join([mType, fType])

        # Wrong! fix by creating recenter method.
        center = tuple([x0,y0])
        step = tuple([xstep,ystep])

        # Simple re-centering of mirror, translated from
        # 'FT_recenter_mirror_map.m'
        # -------------------------------------------------
        # Matrix with ones where data element is not NaN.
        isNan = np.isnan(data)
        notNan = isNan==False
        # Row and column indices with non-NaN elements
        rIndx, cIndx = notNan.nonzero()
        # Finding centres
        x0 = float(cIndx.sum())/len(cIndx)
        y0 = float(rIndx.sum())/len(rIndx)
        center = tuple([x0,y0])
        # -------------------------------------------------
        
        # Changing NaN to zeros. Just to be able to plot the
        # map with surfacemap.plot().
        data[isNan] = 0 
    
        
    # TODO: Add options for reading .xyz-zygo and virgo maps.
    # The intensity data is not used to anything here. Remove
    # or add to pykat?
    

    return surfacemap(name, maptype, size, center, step,
                      scaling, data)
    


# TODO: Recreate functions from Simtools:, List taken from: ligo_maps/FT_convert_ligo_map_for_finesse.m
# map=FT_recenter_mirror_map(map);
# [map2,A2,Rc_out]=FT_remove_zernike_curvatures_from_map(map,Rc_in);
# [map2,Rc_out]=FT_remove_curvature_from_mirror_map(map,Rc_in,w, display_style);
# [map2,offset]=FT_remove_offset_from_mirror_map(map2,1e-2);
# [map3,x_tilt,y_tilt,offset2]=FT_remove_piston_from_mirror_map(map2,w, display_style);
# map3=FT_invert_mirror_map(map3, invert);

# Understand the internal coordinate system of the
# maps/matrices.<|MERGE_RESOLUTION|>--- conflicted
+++ resolved
@@ -346,19 +346,15 @@
         # ------------------------------------------------------
         
         fig = pylab.figure()
-<<<<<<< HEAD
-        axes = pylab.pcolormesh(xrange, yrange, self.data*self.scaling, vmin=zmin, vmax=zmax)
-=======
-        axes = pylab.pcolormesh(xRange, yRange, self.data,
-                                vmin=zmin, vmax=zmax)
-        
->>>>>>> e6b55c96
+        
+        pcm = pylab.pcolormesh(xRange, yRange, self.data, vmin=zmin, vmax=zmax)
+        pcm.set_rasterized(True)
+        
         pylab.xlabel('x [cm]')
         pylab.ylabel('y [cm]')
 
         if xlim is not None: pylab.xlim(xlim)
         if ylim is not None: pylab.ylim(ylim)
-
             
         pylab.title('Surface map {0}, type {1}'.format(self.name, self.type))
 
