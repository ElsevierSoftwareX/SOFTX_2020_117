--- conflicted
+++ resolved
@@ -8,10 +8,6 @@
 from pykat.optics.romhom import ROMWeights
 from math import factorial
 from pykat.math.hermite import hermite
-<<<<<<< HEAD
-from scipy.special import comb
-=======
->>>>>>> 13b21f6e
 from scipy.integrate import newton_cotes
 from scipy.special import comb, gammainc
 from pykat.math import newton_weights
