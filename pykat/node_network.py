# -*- coding: utf-8 -*-
"""
Created on Sun Jan 27 10:02:41 2013

@author: Daniel
"""

from pykat import USE_GUI, NoGUIException

if USE_GUI:
    import pykat.gui.graphics
    
import pykat.exceptions as pkex

from pykat.components import Component, NodeGaussSetter
from pykat.detectors import BaseDetector as Detector
<<<<<<< HEAD
from pykat import beam_param
from copy import deepcopy
=======
from pykat.utilities.optics.gaussian_beams import beam_param
>>>>>>> d5ccc762

class NodeNetwork(object):
    def __init__(self, kat):
        self.__nodes = {}
        self.__kat = kat
        self.__nodeComponents = {} # dictionary of tuples containing which components are connected to a node
        self.__componentNodes = {} # dictionary of tuples containing which nodes are connected to a given component
        self.__componentCallback = {}
        self.__node_id = 1
        
        cls = type(self)
        self.__class__ = type(cls.__name__, (cls,), {})
    
    @property
    def kat(self): return self.__kat
        
    def registerComponentNodes(self, comp, node_names, change_callback):
        """
        For a given component we create some nodes or get existing ones and 
        attach them to this component. Also specify a callback function that
        is called whenever the nodes attached to this component are changed
        , e.g. connected, disconnected, name change, etc.
        """
        if not isinstance(comp, Component):
            raise pkex.BasePyKatException("comp argument is not of type Component")
        
        if comp.id in self.__componentNodes:
            raise pkex.BasePyKatException("Component has already been registered")
        
        list = []
        
        for name in node_names:
            n = self.createNode(name)
            self.__connectNodeToComp(n, comp, do_callback=False)
            list.append(n)
        
        self.__componentNodes[comp.id] = tuple(list)
        self.__componentCallback[comp.id] = change_callback
        
        change_callback()
    
    def replaceNode(self, comp, node_old, node_new):
        """
        For a particular pykat component this will replace a node that is currently
        connected to it with another. This can be used to dynamically change layouts
        once components have been read into the pykat.finesse.kat object.
        
        node_old is the node that is attached to the component. This will accept
             str - name of a node
             pykat.node_network.Node - The direct node object
             NodeGaussSetter - the node object that is used to set gaussian parameters
             
        This will call a components __on_node_change callback function to let it know that the nodes
        connected to it have changed.
        """
        
        if isinstance(node_old, str):
            node_old = self.__kat.nodes[node_old]
        
        if isinstance(node_new, str):
            node_new = self.__kat.nodes[node_new]
            
        if isinstance(node_old, NodeGaussSetter):
            node_old = node_old.node
        
        if isinstance(node_new, NodeGaussSetter):
            node_new = node_new.node
            
        if not node_new.isDump and node_new.components.count(None) == 0:
            raise pkex.BasePyKatException("New node already connected to two components")
            
        if comp not in node_old.components:
            raise pkex.BasePyKatException("Old node not attached to component")
        
        if not node_new.isDump and comp in node_new.components:
            raise pkex.BasePyKatException("New node already attached to component")
        
        # add component to new node component list
        new_node_comps = list(node_new.components)
        new_node_comps[new_node_comps.index(None)] = comp
        self.__nodeComponents[node_new.id] = tuple(new_node_comps)
        del new_node_comps
        
        # remove component from old node list
        old_node_comps = list(node_old.components)
        old_node_comps[old_node_comps.index(comp)] = None
        self.__nodeComponents[node_old.id] = tuple(old_node_comps)
        del old_node_comps
        
        comp_nodes = list(comp.nodes)
        comp_nodes[comp_nodes.index(node_old)] = node_new
        self.__componentNodes[comp.id] = tuple(comp_nodes)
        del comp_nodes
        
        # if old node is no longer connected to anything then delete it
        if node_old.components.count(None) == 2:
            self.removeNode(node_old)
        
        # Call component callback to let it know that we have changed the 
        # nodes attached to it
        self.__componentCallback[comp.id]()
            
    def __connectNodeToComp(self, node, comp, do_callback=True):
        """
        This is an internal function used to create connections between nodes
        """
        if node.id in self.__nodeComponents:
            comps = self.__nodeComponents[node.id]
        else:
            comps = (None,) * 2
        
        if len(comps) >= 2 and comps[0] != None and comps[1] != None:
            raise pkex.BasePyKatException("Node '{0}' is already connected to 2 components ({1}, {2})".format(node.name, comps[0], comps[1]))
        
        l = list(comps)
        
        if l[0] == None:
            l[0] = comp
        elif l[1] == None:
            l[1] = comp
        else:
            raise pkex.BasePyKatException("Connected to two coponents already")
        
        self.__nodeComponents[node.id] = tuple(l)
        
        if do_callback: self.__componentCallback[comp.id]()
        
    def createNode(self, node_name):
        """
        This creates a new node object. It won't be connected to anything or added to a
        pykat.finesse.kat object until it is specifically attached to a particular 
        component. This should be used in conjunction with kat.nodes.replaceNode to 
        add a new node into a system, as every component will already have the nodes
        setup, including dump nodes.
        
        This will return a dump node if the name of the node is "dump" (case senstive)
        """
            
        if node_name != 'dump' and node_name in self.__nodes:
            # then this node already exists
            return self.__nodes[node_name]
        else:
            if node_name == 'dump':
                n = DumpNode(self)
            else:
                n = Node(node_name, self, self.__node_id)
            
            self.__node_id += 1
            self.__nodeComponents[n.id] = (None, None)
            
            if not n.isDump:
                self.__add_node_attr(n) # add node as a member of this object, e.g. kat.nodes.n
                self.__nodes[node_name] = n
                
            
            return n
    
    def _removeComponent(self, comp):
        """
        This is an internal function that shouldn't be used directly. This removes
        a particular component from the node network. For this to work it has to be 
        detached from all other connections first.
        """
        C = self.__componentNodes[comp.id]
        
        for n in C:
           if comp in self.__nodeComponents[n.id]:
               l = list(self.__nodeComponents[n.id])
               l[l.index(comp)] = None
               self.__nodeComponents[n.id] = tuple(l)
               
               if l.count(None) == 2:
                   self.removeNode(n) 
               
               del l
               
        del self.__componentCallback[comp.id]
        del self.__componentNodes[comp.id]
        
    def removeNode(self, node):
        """
        This will remove a particular node object from the network. The node in question
        must be fully detached from all components and connections first. This function is 
        called by replaceNode directly so a replaced node, that is no longer connected to 
        anything, is removed automatically.
        
        node_old is the node that is attached to the component. This will accept
             str - name of a node
             pykat.node_network.Node - The direct node object
             NodeGaussSetter - the node object that is used to set gaussian parameters
              
        """
        
        if isinstance(node, str):
            node = self.__kat.nodes[node]
            
        if isinstance(node, NodeGaussSetter):
            node = node.node
            
        if not isinstance(node, Node):
            raise pkex.BasePyKatException("node argument is not of type Node")
        
        if not isinstance(node, DumpNode) and node.name not in self.__nodes:
            raise pkex.BasePyKatException("Trying to remove node {0} when it has not been added".format(node.name))
        
        C = self.getNodeComponents(node)
        
        if C[0] is not None or C[1] is not None:
            raise pkex.BasePyKatException("Cannot remove a node which is attached to components still")
            
        if len(node.getDetectors()) > 0:
            raise pkex.BasePyKatException("Cannot remove a node which is attached to detectors still")
        
        if not isinstance(node, DumpNode):
            self.__remove_node_attr(node)
            del self.__nodes[node.name] 
            
        del self.__nodeComponents[node.id]
        
    def hasNode(self, name):
        ""
        return (name in self.__nodes)
    
    def getNodes(self):
        """
        Returns a copy of the node dictionary, this is for infomration purposes any edits won't make
        any changes to the node network.
        """
        return self.__nodes.copy()
    
    def getComponentNodes(self, comp):
        """
        This function returns a tuple of the nodes connected to the component specified.
        For information only, you cannot edit the connections using this function.
        """
        return self.__componentNodes[comp.id]
    
    def getNodeComponents(self, node):
        """
        This function returns a tuple of the components connected to the node specified.
        For information only, you cannot edit the connections using this function.
        """
        return self.__nodeComponents[node.id]
    
    def __add_node_attr(self, node):

        if not isinstance(node, Node):
            raise pkex.BasePyKatException("Argument is not of type Node")
        
        name = node.name
        fget = lambda self: self.__get_node_attr(name)
        
        setattr(self.__class__, name, property(fget))
        setattr(self, '__node_' + name, node)                   
    
    def __remove_node_attr(self, node):
        if not isinstance(node, Node):
            kat.nodes.replaceNode(kat.bs1, "n1", kat.nodes.createNode("test1"))
        
        name = node.name
        delattr(self, '__node_' + name)
        delattr(self.__class__, name)
        
    def __get_node_attr(self, name):
        return getattr(self, '__node_' + name)        
        
    def __getitem__(self, value):
        if str(value) in self.__nodes:
            return self.__nodes[str(value)]
        else:
            raise pkex.BasePyKatException("The node '%s' could not be found in the network." % str(value))
        
    def __contains__(self, value):
        return value in self.__nodes
    
    def __nodeSearch(self, fnode, currcomp, branches, tnode):
        
        if fnode == tnode:
            branches[-1][0] = True
            branches[-1][1] = True
            return True # Hurrah, we have found a path to the node
        elif fnode.isDump:
            branches[-1][0] = True
            return False # if the current node is a dump, we need to check another branch

        nextnode = None
        
        if isinstance(currcomp, pykat.components.beamSplitter):
            # if we get to a beamsplitter then we need to 
            # create new branches to search: the rfelected
            # and transmitted
            
            # set this branch as searched
            branches[-1][0] = True
            # add two new ones
            
            if fnode == currcomp.nodes[0]:
                rn = currcomp.nodes[1]
                tn = currcomp.nodes[2]
            elif fnode == currcomp.nodes[1]:
                rn = currcomp.nodes[0]
                tn = currcomp.nodes[3]
            elif fnode == currcomp.nodes[2]:
                rn = currcomp.nodes[3]
                tn = currcomp.nodes[0]
            elif fnode == currcomp.nodes[3]:
                rn = currcomp.nodes[2]
                tn = currcomp.nodes[1]
            else:
                raise pkex.BasePyKatException("Node not attached in path find to BS")
            
            nextcomp = None
            
            if tn.components[0] == currcomp:
                nextcomp = tn.components[1]
            elif tn.components[1] == currcomp:
                nextcomp = tn.components[0]
            
            if nextcomp != None:
                branches.append([False, False, tn, nextcomp, []])
            
            if rn.components[0] == currcomp:
                nextcomp = rn.components[1]
            elif rn.components[1] == currcomp:
                nextcomp = rn.components[0]
            
            if nextcomp != None:
                branches.append([False, False, rn, nextcomp, []])
            
            branches[-1][-1].append(currcomp)
            
            return False
            
        elif isinstance(currcomp, pykat.components.isolator):
            print "isol"
        elif isinstance(currcomp, pykat.components.laser):
            # if we are at a laser then we can't go any further
            # and it isn;t this node as we checked before
            branches[-1][0] = True
            return False
        elif len(currcomp.nodes) == 2:
            if currcomp.nodes[0] == fnode:
                nextnode = currcomp.nodes[1]
            elif currcomp.nodes[1] == fnode:
                nextnode = currcomp.nodes[0]
            else:
                raise pkex.BasePyKatException("Unexpeceted condition")
        else:
            raise pkex.BasePyKatException("Did not handle component {0} correctly, has more or less than 2 nodes.".format(currcomp))
        
        if nextnode == None:
            branches[-1][0] = True
            return False
        elif nextnode == tnode:
            branches[-1][0] = True
            branches[-1][1] = True
            branches[-1][-1].append(currcomp)
            return True
        else:
            # Now we have the next node, we need the next component
            if nextnode.components[0] == currcomp:
                nextcomp = nextnode.components[1]
            elif nextnode.components[1] == currcomp:
                nextcomp = nextnode.components[0]
            else:
                raise pkex.BasePyKatException("Unexpeceted condition")

            if nextcomp == None:
                branches[-1][0] = True
                return False
            
            branches[-1][-1].append(currcomp)
            
            return self.__nodeSearch(nextnode, nextcomp, branches, tnode)
            
    def getComponentsBetween(self, from_node, to_node):
        """
        This function will trace the path between the two nodes specified and return a list
        of the components it finds between them.
        """
        
        if isinstance(from_node, str):
            from_node = self.__kat.nodes[from_node]
            
        if isinstance(from_node, NodeGaussSetter):
            from_node = from_node.node
            
        if isinstance(to_node, str):
            to_node = self.__kat.nodes[to_node]
            
        if isinstance(to_node, NodeGaussSetter):
            to_node = to_node.node
            
        if to_node == from_node:
            return []
        
        if from_node not in self.__nodes:
            raise pkex.BasePyKatException("Node {0} cannot be found in this kat object".format(from_node))

        if to_node not in self.__nodes:
            raise pkex.BasePyKatException("Node {0} cannot be found in this kat object".format(to_node))
        
        branches = []
        
        fn = self.__nodes[from_node]
        tn = self.__nodes[to_node]
        
        branches.append([False, False, fn, fn.components[1], []])
        branches.append([False, False, fn, fn.components[0], []])
        
        while len(branches) > 0 and branches[-1][1] != True:
            while branches[-1][0] == False:
                branch = branches[-1]
            
                if not self.__nodeSearch(branch[2], branch[3], branches, tn):
                    if len(branches) > 0 and branches[-1][0] != False:
                        branches.pop()
            
            if branches[-1][1] != True:
                while len(branches) > 0 and branches[-1][0] == True:
                    branches.pop()
            
            
        comps = []
        
        if len(branches) > 0  and branches[-1][0] == True and branches[-1][1] == True:
            # select the branches that form the path from node to node
            br = [b for b in branches if b[0] == True]
        
            for b in br:
                comps.extend(b[-1])
        
        return comps
    
    
class Node(object):

    def __init__(self, name, network, id):
        self._detectors = []
        self.__name = name
        self._item = None
        self._network = network
        self.__q_x = None
        self.__q_y = None
        self.__q_comp = None
        self.__id = id
        self._isDump = False
        
    def __str__(self): return self.__name

    @property
    def isDump(self): return self._isDump
        
    @property
    def id(self): return self.__id
    
    @property
    def network(self): return self._network
    
    @property
    def components(self): return self._network.getNodeComponents(self)
    
    @property
    def q(self):
        if self.__q_x == self.__q_y:
            return self.__q_x
        else:
            return (self.__q_x, self.__q_y)
            
    @property
    def qx(self): return self.__q_x
    @property
    def qy(self): return self.__q_y
    
    def removeGauss(self):
        self.__q_x = None
        self.__q_y = None
        self.__q_comp = None
    
    def setGauss(self, component, *args):
        self.__q_comp = component
        
        if len(args) == 1:
            self.__q_x = beam_param(self._network.kat.lambda0, q=args[0])
            self.__q_y = beam_param(self._network.kat.lambda0, q=args[0])
        elif len(args) == 2:
            self.__q_x = beam_param(self._network.kat.lambda0, q=args[0])
            self.__q_y = beam_param(self._network.kat.lambda0, q=args[1])
        else:
            raise pkex.BasePyKatException("Must specify either 1 Gaussian beam parameter or 2 for astigmatic beams")
        
    def getFinesseText(self):    
        if self.__q_x is None or self.__q_y is None or self.__q_comp is None:
            return []
            
        rtn = []
        
        # to get the name of the gauss parameter is a bit convoluted...
        # firstly the name is set in the NodeGaussSetter object which is
        # connected to each component, so this has to be retrieved and 
        # then applied.
        if hasattr(self.__q_comp, self.name):
            ns = getattr(self.__q_comp, self.name)
            
            # if no name is present give it a default one
            if ns.name != None:
                name = ns.name
            else:
                name = "g_%s" % self.name
        else:
            raise pkex.BasePyKatException("Node {0} is not connected to {1}".format(self.name, self.__q_comp.name))
        
        
        if self.__q_x == self.__q_y:
            rtn.append("gauss {name} {comp} {node} {w0:.15g} {z:.15g}".format(name=name, node=self.name, comp=self.__q_comp.name, w0=self.__q_x.w0, z=self.__q_x.z))
        else:
            rtn.append("gauss {name} {comp} {node} {w0x:.15g} {zx:.15g} {w0y:.15g} {zy:.15g}".format(name=name, node=self.name, comp=self.__q_comp.name, w0x=self.__q_x.w0, zx=self.__q_x.z, w0y=self.__q_y.w0, zy=self.__q_y.z))
            
        return rtn
        
    def isConnected(self):
        if (self.components[0] is not None) and (self.components[1] is not None):
            return True
        else:
            return False
      
    def remove(self):
        self._network.removeNode(self)
        
        if self._item != None:
            self._item.scene().removeItem(self._item)
    
    def getQGraphicsItem(self,dx=0,dy=0,nsize=8,parent=None):
        if not USE_GUI:
            raise NoGUIException
            
        if self._item == None:
            self._item = pykat.gui.graphics.NodeQGraphicItem(self,
                                                             dx,dy,
                                                             -nsize/2,-nsize/2,
                                                             nsize, nsize, parent)
            
        return self._item
    
    def getDetectors(self):
        return self._detectors[:]
        
    def amIConnected(self, obj):
        """
        Checks if obj is connected to the node. Returns true or false in tuple
        with None or the other object and the node index which it is attached to
        """ 
        comps = self.components
        
        if obj == comps[0]:
            if comps[1] == None:
                ix = -1
            else:
                ix = comps[1].nodes.index(self)
                
            return [True, comps[1], ix]
            
        elif obj == comps[1]:
            if comps[0] == None:
                ix = -1
            else:
                ix = comps[0].nodes.index(self)
                
            return [True, comps[0], ix]
        else:
            return [False, None]
        
    @property
    def name(self): return self.__name      
        
        
class DumpNode(Node):
    __total_dump_node_id = 0
    
    def __init__(self, network):
        DumpNode.__total_dump_node_id -= 1
        Node.__init__(self, 'dump', network, DumpNode.__total_dump_node_id)
        self._isDump = True
        
        <|MERGE_RESOLUTION|>--- conflicted
+++ resolved
@@ -14,12 +14,8 @@
 
 from pykat.components import Component, NodeGaussSetter
 from pykat.detectors import BaseDetector as Detector
-<<<<<<< HEAD
 from pykat import beam_param
 from copy import deepcopy
-=======
-from pykat.utilities.optics.gaussian_beams import beam_param
->>>>>>> d5ccc762
 
 class NodeNetwork(object):
     def __init__(self, kat):
