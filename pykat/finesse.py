# -*- coding: utf-8 -*-
"""
Created on Sun Jan 27 09:56:53 2013

PyKat - Python interface and wrapper for FINESSE
Copyright (C) 2013 Daniel David Brown

This program is free software; you can redistribute it and/or modify
it under the terms of the GNU General Public License as published by
the Free Software Foundation; either version 2 of the License, or
(at your option) any later version.

This program is distributed in the hope that it will be useful,
but WITHOUT ANY WARRANTY; without even the implied warranty of
MERCHANTABILITY or FITNESS FOR A PARTICULAR PURPOSE.  See the
GNU General Public License for more details.

You should have received a copy of the GNU General Public License along
with this program; if not, write to the Free Software Foundation, Inc.,
51 Franklin Street, Fifth Floor, Boston, MA 02110-1301 USA.

Contact at ddb@star.sr.bham.ac.uk

@author: Daniel Brown
"""
from __future__ import absolute_import
from __future__ import division
from __future__ import print_function
from __future__ import unicode_literals

import traceback
import warnings
import codecs
import uuid
import sys
import os
import subprocess
import tempfile
import numpy as np
import datetime
import time
import pickle
import base64
import zlib
import pykat
import warnings
import re
import math
import itertools
import ctypes
import ctypes.util
import collections
import re
import copy

from subprocess import Popen, PIPE

try:
    # Python 2
    from itertools import izip_longest
except ImportError:
    # Python 3
    from itertools import zip_longest as izip_longest


try:
    # Add exception in Python 2
    FileNotFoundError
except NameError:
    FileNotFoundError = IOError


from math import erfc, pi
from collections import namedtuple, OrderedDict

from pykat.node_network import NodeNetwork
from pykat.detectors import BaseDetector as Detector
from pykat.components import Component
from pykat.commands import Command, xaxis, Constant
from pykat.SIfloat import *
from pykat.param import Param, AttrParam
from pykat.external import progressbar
from pykat.freeze import canFreeze

import pykat.external.six as six
import pykat.exceptions as pkex

from pykat import USE_GUI, HAS_OPTIVIS, NoGUIException, isContainer

if HAS_OPTIVIS:
    from optivis.bench.labels import Label as optivis_label
    from optivis.geometry import Coordinates as optivis_coord
    import PyQt4

if USE_GUI:
    from pykat.gui.gui import pyKatGUI
    from PyQt4.QtCore import QCoreApplication
    from PyQt4.QtGui import QApplication

from multiprocessing import Process, Manager

PYKAT_DATA = "#PYKAT_DATA="
NO_BLOCK = "NO_BLOCK"
pykat_web = "www.gwoptics.org/pykat"

# containers used in the trace routine
space_trace = namedtuple("space_trace", ['gouyx','gouyy'])
node_trace = namedtuple("node_trace", ['qx','qy'])
cav_trace = namedtuple("cav_trace", ['isStable','gx','gy','qx','qy','finesse','loss','length','FSR','FWHM','pole'])

lkat_location = ctypes.util.find_library("kat")


def f__lkat_process(callback, cmd, kwargs):
    """
    """

    if lkat_location is None:
        raise RuntimeError("Could not find shared library 'libkat', please install to a system location or copy to the same directory as this script")

    lkat = ctypes.PyDLL(lkat_location)

    try:
        lkat._pykat_preInit() # must always be called, sets up
                        # exception handling and such no simulation
                        # specifc code here

        # reads in the kat.ini and setups up other parts
        lkat._pykat_init()
        lkat._pykat_setup(cmd)

        callback(lkat, **kwargs)

    except Exception as ex:
        print ("Exception caught in python: ", ex.message)
    finally:
        # This should always be called no matter what
        lkat._pykat_finish(0)


def f__lkat_trace_callback(lkat, trace_info, getCavities, getNodes, getSpaces):
    """
    lkat callback for computing the beam traces through a setup.
    Returns a dictionary of nodes, spaces and cavities and the
    various outputs of the tracing algorithm.
    """
    import pylibkat

    # first we need to get a handle on the internals of Finesse
    inter = pylibkat.interferometer.in_dll(lkat, "inter")

    lkat._pykat_step()

    if getNodes:
        for n in range(0, inter.num_nodes):
            node = inter.node_list[n]

            node_info = node_trace(
                                    qx = complex(node.qx.re, node.qx.im),
                                    qy = complex(node.qy.re, node.qy.im)
                                    )

            trace_info[node.name] = node_info

    if getCavities:
        for c in range(0, inter.num_cavities):
            cav = inter.cavity_list[c]

            cav_info = cav_trace(
                                isStable = (cav.stable == 1),
                                gx = cav.stability_x,
                                gy = cav.stability_y,
                                qx = complex(cav.qx.re, cav.qx.im),
                                qy = complex(cav.qy.re, cav.qy.im),
                                finesse = cav.finesse,
                                FSR = cav.FSR,
                                FWHM = cav.FWHM,
                                loss = cav.loss,
                                length = cav.length,
                                pole = cav.pole
                                )

            trace_info[cav.name] = cav_info

    if getSpaces:
        for s in range(0, inter.num_spaces):
            space = inter.space_list[s]

            trace_info[space.name] = space_trace(gouyx = space.gouy_x,
                                                 gouyy = space.gouy_y)


@canFreeze
class GaussCommands(object):
    """
    Container class to store Gauss commands in
    """
    def __init__(self):
        self._freeze()

    def _add(self, cmd):
        if hasattr(self, cmd.name):
            raise pkex.BasePyKatException("Gauss command called %s already added" % cmd.name)

        self._unfreeze()
        setattr(self, cmd.name, self)
        self._freeze()

    def _remove(self, cmd):
        if hasattr(self, cmd.name):
            raise pkex.BasePyKatException("Gauss command called %s not found" % cmd.name)

        self._unfreeze()
        delattr(self, cmd.name)
        self._freeze()

class BlockedKatFile(object):
    """
    Allows manipulation of blocked kat file.

    Example:
        bkf = BlockedKatFile()

        bkf.read(katfile)
        bkf.add('tester', "blah\nblah", addAfter="Tunings")
        bkf.remove("Laser")
        bkf.write("mytest.kat")
    """

    def __str__(self):
         rtn = ""

         for block in self.ordering:
             rtn += "\n%%% FTblock " + block + "\n"
             rtn += self.blocks[block]
             rtn += "%%% FTend " + block + "\n"

         return rtn

    def __init__(self, NO_BLOCK="NO_BLOCK"):
        self.__NO_BLOCK = NO_BLOCK
        self.ordering = [self.__NO_BLOCK]
        self.blocks = {self.__NO_BLOCK:""}
        self.__currentBlock = self.__NO_BLOCK

    def remove(self, *blocks):
        if len(blocks[0]) > 1 and not isinstance(blocks[0], six.string_types):
            # if we've got an iterable thing that isn't a string, eg list or tuple
            # just use that
            blocks = blocks[0]

        for block in blocks:
            if block not in self.ordering or block not in self.blocks:
               raise Exception("%s block not found")

            self.ordering.remove(block)
            self.blocks.pop(block)

    def add(self, block, contents, addAfter=None):

        if block in self.ordering or block in self.blocks:
            raise Exception("%s block already present")

        if addAfter is not None:
            self.ordering.insert(self.ordering.index(addAfter)+1, block)
        else:
            self.ordering.append(block)

        self.blocks[block] = contents + "\n"

    def write(self, katfile):
        with open(katfile, "w") as f:
            for block in self.ordering:
                f.write("\n%%% FTblock " + block + "\n")
                f.write(self.blocks[block])
                f.write("%%% FTend " + block + "\n")

    def read(self, katfile):
        """
        For a given kat file, the blocks are parsed into dictionary as raw strings.
        """

        with open(katfile, "r") as f:
            commands = f.readlines()

        for line in commands:
            line = line.strip()

            # Looking for block start or end
            values = line.split()

            if len(values) >= 3 and values[0] == "%%%":
                if values[1] == "FTblock":
                    newTag = values[2]

                    if self.__currentBlock != None and self.__currentBlock != self.__NO_BLOCK:
                        warnings.warn("found block {0} before block {1} ended".format(newTag, self.__currentBlock))

                    if newTag in self.blocks:
                        #raise pkex.BasePyKatException("Block `{0}` has already been read".format(newTag))
                        self.__currentBlock = newTag
                        continue

                    self.blocks[newTag] = ""
                    self.__currentBlock = newTag
                    self.ordering.append(newTag)

                if values[1] == "FTend":
                    self.__currentBlock = self.__NO_BLOCK

                continue

            if(len(line) == 0 and (self.__currentBlock == self.__NO_BLOCK)):
                continue

            self.blocks[self.__currentBlock] += line + "\n"


class KatBatch(object):

    def __init__(self):
        from IPython.parallel import Client

        self._c = Client()
        self._lb = c.load_balanced_view()
        self.lb.block = False

        self._todo = []

    def _run(dir, commands, **kwargs):
        import pykat
        kat = pykat.finesse.kat()
        kat.verbose = False
        kat.parse(commands)

        kw = dict()

        if "cmd_args" in kwargs:
            kw["cmd_args"] = kwargs["cmd_args"]

        return kat.run(**kw)

    def addKat(self, kat, **kwargs):
        import os
        cdir = os.getcwd()
        script = "\n".join(kat.generateKatScript())
        self.todo.append(self.lb.apply_async(self._run, script, **kwargs))
        return self.todo[-1]

    def wait(self):
        return self.lb.wait(self.todo)

    def results(self):
        return self.todo


def GUILength(L):
    """
    Should scale the lengths in some way to handle km and mm for time being
    """
    return L # * ( 40 * erfc(L/400.0) + 0.01)

@canFreeze
class KatRun(object):
    def __init__(self):
        self._unfreeze()
        self.runtime = None
        self.StartDateTime = datetime.datetime.now()
        self.x = None
        self.stdout = None
        self.stderr = None
        self.runDateTime = None
        self.y = None
        self.xlabel = None
        self.ylabels = None
        self.katScript = None
        self.katVersion = None
        self.yaxis = None
        self._freeze()

    def __contains__(self, key):
        """
        The Finesse output file will output headers with re:im or abs:deg in the name.
        This confuses some python scripts when checking whether some output is inside
        this katrun or not.

        This tidies up the ylabels list and allows us to use:

            out = kat.run()

            if "output" in out:
                print("it is")

        """
        return key in set(_.split()[0] for _ in self.ylabels)

    def info(self):

        kat = pykat.finesse.kat()
        kat.verbose = False
        kat.parse(self.katScript)

        detectors = list(set([lbl.split()[0] for lbl in self.ylabels]))
        detectors.sort()

        print("")
        print("--- Output info ---")
        print("")
        print("Run date and time: %s" % self.StartDateTime)
        print("Detectors used: %s" % (", ".join(detectors)))
        print("")

        if kat.noxaxis:
            print("No xaxis used")
        else:
            print("One xaxis used: %s" % kat.xaxis.getFinesseText())

        import numpy as np

        maxs = np.max(self.y, 0)
        mins = np.min(self.y, 0)

        maxlbl = max([len(lbl) for lbl in self.ylabels])

        for i, lbl in enumerate(self.ylabels):
            a = "{0:" + str(maxlbl) + "} : min = {1:.15e} max = {2:.15e}"
            print(a.format(lbl, mins[i], maxs[i]))


    def plot(self, detectors=None, filename=None, show=True,
                   yaxis=None, legend=True, loc=0, title=None, styles=None,
                   ylabel=None, y2label=None, xlabel=None, x2label=None,
                   xlim=None, x2lim=None, ylim=None, y2lim=None, return_fig=False):
        """
        This will generate a plot for the output data of this particular pykat run.
        It will attempt to generate a plot that shows all the various traces and plots
        by default for quick viewing of the data. Similar to that which would be
        generated by running the Finesse file from the command line.

        There are some additional keyword options to customise the plot output slightly:

            detectors:          a list of detectors that you want to plot
            filename:           providing a filename here will save the plot to a file.
                                The format is given by the extension provided.
            show:               True | False - whether to display the plot or not
            yaxis:              Set the Finesse yaxis command to base the plot on. By
                                default the original one will be used.
            legend:             True | False - whether to include a legend
            loc:                Location value for the legend, the usual matplotlib one.
            title:              Provide a title for the plot if required.
            styles:             A dictionary which keys being the detector names and the
                                value being a colour and linestyle of the sort 'k:'
            ylabel, xlabel:     Text for the first plot x and y labels
            y2label, x2label:   Text for the second plot x and y labels

            xlim, ylim:         Limits of x- and y-axes of the first plot. List or tuple
                                of length 2.
            x2lim, y2lim:       Limits of x- and y-axes of the second plot. List or tuple
                                of length 2.
        """
        import matplotlib.pyplot as pyplot
        import pykat.plotting as plt

        if not show:
            pyplot.ioff()

        kat = pykat.finesse.kat()
        kat.verbose = False
        kat.parse(self.katScript)

        if kat.noxaxis == True:
            raise  pkex.BasePyKatException("This kat object has noxaxis=True, so there is nothing to plot.")

        original_yaxis = kat.yaxis

        if yaxis is not None:
            kat.yaxis = yaxis

        if "log" in kat.yaxis:
            if kat.xaxis.scale == "log":
                plot_cmd = pyplot.loglog
            else:
                plot_cmd = pyplot.semilogy
        else:
            if kat.xaxis.scale == "log":
                plot_cmd = pyplot.semilogx
            else:
                plot_cmd = pyplot.plot

        dual_plot = False
        _func1 = np.abs
        _func2 = None

        plot_cmd1 = None
        plot_cmd2 = None

        if "re:im" in kat.yaxis:
            _func1 = np.real
            _func2 = np.imag
            plot_cmd1 = plot_cmd2 = plot_cmd

            dual_plot = True
        elif "abs:deg" in kat.yaxis:
            _func1 = np.abs
            _func2 = lambda x: np.rad2deg(np.angle(x))

            plot_cmd1 = plot_cmd
            plot_cmd2 = pyplot.plot if kat.xaxis.scale == "lin" else pyplot.semilogx

            dual_plot = True
        elif "db:deg" in kat.yaxis:
            if "db" not in original_yaxis:
                _func1 = lambda x: 10*np.log10(x)
            else:
                _func1 = lambda x: x

            _func2 = lambda x: np.rad2deg(np.angle(x))

            plot_cmd1 = plot_cmd
            plot_cmd2 = pyplot.plot if kat.xaxis.scale == "lin" else pyplot.semilogx

            dual_plot = True
        elif "abs" in kat.yaxis:
            # _func1 = np.abs
            _func1 = np.real
            plot_cmd1 = plot_cmd
        elif "db" in kat.yaxis:
            if "db" not in original_yaxis:
                _func1 = lambda x: 10*np.log10(x)
            else:
                _func1 = lambda x: x

            plot_cmd1 = plot_cmd
        elif "deg" in kat.yaxis:
            _func1 = lambda x: np.rad2deg(np.angle(x))
            plot_cmd1 = plot_cmd

        if dual_plot:
            fig = plt.figure(width="full", height=1)
        else:
            fig = plt.figure(width="full")

        if detectors is None:
            detectors = [lbl.split()[0] for lbl in self.ylabels]

        detectors = list(set(detectors))
        detectors.sort()

        for det in detectors:
            if not hasattr(kat, det) or (hasattr(kat, det) and not getattr(kat, det).noplot):

                if dual_plot:
                    ax = pyplot.subplot(2,1,1)

                if styles is not None and det in styles:
                    l, = plot_cmd1(self.x, _func1(self[det]), styles[det], label=det)
                else:
                    l, = plot_cmd1(self.x, _func1(self[det]), label=det)

                if dual_plot:
                    pyplot.subplot(2,1,2)
                    plot_cmd2(self.x, _func2(self[det]), color=l.get_color(), ls=l.get_linestyle(), label=det)

        if dual_plot:
            if ylabel is None:
                if "abs" in kat.yaxis: ylabel = "Absolute [au]"
                if "re" in kat.yaxis:  ylabel = "Real part [au]"

            if y2label is None:
                if "deg" in kat.yaxis: y2label = "Phase [deg]"
                if "im" in kat.yaxis:  y2label = "Imaginary part [au]"

            if xlim is None:
                xlim = (self.x.min(), self.x.max())

            if x2lim is None:
                 x2lim = (self.x.min(), self.x.max())

        else:
            if ylabel is None:
                ylabel = "[au]"

            if xlim is None:
                xlim = (self.x.min(), self.x.max())


        if xlabel is None:
            xlabel = self.xlabel

        if x2label is None:
            x2label = self.xlabel

        font_label_size = pyplot.rcParams["font.size"]-1

        if dual_plot:
            ax = pyplot.subplot(2,1,1)
            pyplot.xlabel(xlabel, fontsize=font_label_size)
            pyplot.ylabel(ylabel, fontsize=font_label_size)
            pyplot.xlim(xlim[0], xlim[1])
            if ylim is not None:
                pyplot.ylim(ylim[0],ylim[1])

            if title is not None:
                pyplot.title(title, fontsize=font_label_size)

            pyplot.subplot(2,1,2)
            pyplot.xlabel(x2label, fontsize=font_label_size)
            pyplot.ylabel(y2label, fontsize=font_label_size)

            pyplot.xlim(x2lim[0], x2lim[1])
            if y2lim is not None:
                pyplot.ylim(y2lim[0],y2lim[1])

        else:
            pyplot.xlabel(xlabel, fontsize=font_label_size)
            pyplot.ylabel(ylabel)
            pyplot.xlim(self.x.min(), self.x.max())

            if title is not None:
                pyplot.title(title, fontsize=font_label_size)
            if ylim is not None:
                pyplot.ylim(ylim[0],ylim[1])

        pyplot.margins(0, 0.05)
        pyplot.tight_layout()

        if legend:
            fig.axes[0].legend(loc=loc, fontsize=font_label_size)

        if filename is not None:
            fig.savefig(filename)

        if show:
            pyplot.show(fig)
            pyplot.ion()

        if return_fig:
            return fig

    def saveKatRun(self, filename):
        with open(filename,'w') as outfile:
            pickle.dump(self, outfile)

    @staticmethod
    def loadKatRun(filename):
        with open(filename,'r') as infile:
            return pickle.load(infile)

    def get(self, value): return self[value]

    def __getitem__(self, value):
        if isContainer(value):
            results = []
            for _ in value:
                results.append(self[_])

            return np.array(results).squeeze()
        else:
            idx = [i for i in range(len(self.ylabels)) if self.ylabels[i].split()[0] == str(value)]
            out = None

            if len(idx) > 0:
                #out = self.y[:, idx]

                if len(idx) == 1:
                    if "abs:deg" in self.yaxis:
                        out = self.y[:, idx[0]]
                    elif "re:im" in self.yaxis:
                        out = self.y[:, idx[0]]
                else:
                    if "abs:deg" in self.yaxis:
                        out = self.y[:, idx[0]] * np.exp(1j*math.pi*self.y[:, idx[1]]/180.0)
                    elif "re:im" in self.yaxis :
                        out = self.y[:, idx[0]] + 1j*self.y[:, idx[1]]

                if out is None:
                    out = self.y[:, idx]

                if out.size == 1:
                    return out[0].squeeze()
                else:
                    return out.squeeze()
            else:
                raise  pkex.BasePyKatException("No output by the name '{0}' found in the output".format(str(value)))

@canFreeze
class KatRun2D(object):
    def __init__(self):
        self._unfreeze()
        self.runtime = None
        self.runDateTime = None
        self.startDateTime = datetime.datetime.now()
        self.x = None
        self.y = None
        self.z = None
        self.yaxis = None
        self.xlabel = None
        self.ylabel = None
        self.zlabels = None
        self.katScript = None
        self.katVersion = None
        self.stderr = None
        self.stdout = None
        self._freeze()

    def saveKatRun(self, filename):
        with open(filename,'w') as outfile:
            pickle.dump(self, outfile)

    @staticmethod
    def loadKatRun(filename):
        with open(filename,'r') as infile:
            return pickle.load(infile)

    # def get(self, value): return self[value].squeeze()
    #
    # def __getitem__(self, value):
    #     idx = [i for i in range(len(self.zlabels)) if self.zlabels[i].split()[0] == str(value)]
    #
    #     if len(idx) > 0:
    #         return self.z[idx].squeeze()
    #     else:
    #         raise  pkex.BasePyKatException("No output by the name {0} found".format(str(value)))

    def get(self, value): return self[value]

    def __getitem__(self, value):
        if isContainer(value):
            results = []
            for _ in value:
                results.append(self[_])

            return np.array(results).squeeze()
        else:
            idx = [i for i in range(len(self.zlabels)) if self.zlabels[i].split()[0] == str(value)]
            out = None

            if len(idx) > 0:
                #out = self.y[:, idx]

                if len(idx) == 1:
                    if "abs:deg" in self.yaxis:
                        out = self.z[idx[0], :, :]
                    elif "re:im" in self.yaxis:
                        out = self.z[idx[0], :, :]
                else:
                    if "abs:deg" in self.yaxis:
                        out = self.z[idx[0], :, :] * np.exp(1j*math.pi*self.z[idx[1], :, :]/180.0)
                    elif "re:im" in self.yaxis :
                        out = self.z[idx[0], :, :] + 1j*self.z[idx[1], :, :]

                if out is None:
                    out = self.z[idx]

                if out.size == 1:
                    return out[0].squeeze()
                else:
                    return out.squeeze()
            else:
                raise  pkex.BasePyKatException("No output by the name '{0}' found in the output".format(str(value)))

@canFreeze
class Signals(object):

    @canFreeze
    class _fsig(object):
        def __init__(self, param, name, amplitude, phase, signal):
            self._unfreeze()
            self._params = []
            self.__target = param
            self.__name = name
            self.__removed = False
            self.__signal = signal

            self.__amplitude = Param("amp", self, SIfloat(amplitude))
            self.__phase = Param("phase", self, SIfloat(phase))

            self._freeze()
            # unfortunatenly the target names for fsig are not the same as the
            # various parameter names of the components, e.g. mirror xbeta is x
            # for fsig. So we need to check here what type of component we are targetting
            # and then based on the parameter specfied get the name
            if not param.canFsig:
                raise  pkex.BasePyKatException("Cannot fsig parameter {1} on component {0}".format(str(param._owner().name), param.name))

        def __deepcopy__(self, memo):
            # Here we need to update the params with new owners
            result = self.__class__.__new__(self.__class__)
            memo[id(self)] = result
            result.__dict__ = copy.deepcopy(self.__dict__, memo)

            for _ in result._params:
                _._updateOwner(result)

            return result

        def _register_param(self, param):
            self._params.append(param)

        @property
        def removed(self):
            return self.__removed

        def remove(self):
            self.__signal._kat.remove(self)

        def _on_remove(self):
            if self.__removed:
                raise pkex.BasePyKatException("Signal {0} has already been marked as removed".format(self.name))
            else:
                self.__signal.targets.remove(self)
                self.__removed = True

        @property
        def name(self): return self.__name

        @property
        def amplitude(self): return self.__amplitude
        @amplitude.setter
        def amplitude(self,value): self.__amplitude.value = SIfloat(value)


        @property
        def phase(self): return self.__phase
        @phase.setter
        def phase(self,value): self.__phase.value = SIfloat(value)

        @property
        def target(self): return self.__target.fsig_name

        @property
        def owner(self): return self.__target._owner().name


        def getFinesseText(self):
            rtn = []

            for p in self._params:
                rtn.extend(p.getFinesseText())

            return rtn

    def __init__(self, kat):
        self._unfreeze()
        self._default_name = "fsignal"
        self.targets = []
        self._params = []
        self.__f = Param("f", self, None)
        self._kat = kat
        self._freeze()

    def __deepcopy__(self, memo):
        # Here we need to update the params with new owners
        result = self.__class__.__new__(self.__class__)
        memo[id(self)] = result
        result.__dict__ = copy.deepcopy(self.__dict__, memo)

        for _ in result._params:
            _._updateOwner(result)

        return result

    @property
    def name(self):
        # if we don't have any signals yet then use a dummy name
        # however we need to always tune a real fsig command
        # so need to get the name of at least one of them
        # as if you tune one you tune them all
        if len(self.targets) == 0:
            return self._default_name
        else:
            return self.targets[0].name

    @property
    def removed(self): return False # we can never remove the Signal object altogethr just the individual fsig targets

    def remove(self):
        for t in self.targets:
            t.remove()

        del self.targets[:]

        self.f = None

    @property
    def f(self): return self.__f

    @f.setter
    def f(self,value):
        if value is None:
            self.__f.value = None
            return

        v = SIfloat(value)

        if v <= 0:
            raise pkex.BasePyKatException("Signal frequency must be greater than 0.")

        self.__f.value = SIfloat(value)

    def _register_param(self, param):
        self._params.append(param)

    def apply(self, target, amplitude, phase, name=None):
        if target is None:
            raise  pkex.BasePyKatException("No target was specified for signal to be applied")

        if name is None:
            name = "sig_" + target._owner().name + "_" + target.name

        self.targets.append(Signals._fsig(target, name, amplitude, phase, self))

    def getFinesseText(self):
        rtn = []

        if self.f.value is not None and self.f is not None:
            if len(self.targets) == 0:
                rtn.append("fsig {name} {frequency}"
                                .format(name = self.name,
                                        frequency=str(self.f.value)))
            else:
                for t in self.targets:
                    rtn.extend(t.getFinesseText())

                    rtn.append("fsig {name} {comp} {target} {frequency} {phase} {amplitude}"
                                    .format(name = t.name,
                                            comp=t.owner,
                                            target=t.target,
                                            frequency=str(self.f.value),
                                            phase=str(t.phase),
                                            amplitude=str(t.amplitude if t.amplitude != None else "")))

        for p in self._params:
            rtn.extend(p.getFinesseText())

        return rtn

class Block:
    class Placeholder(object):
        pass

    def __init__(self, name):
        self.__name = name
        self.contents = [] # List of objects and strings of finesse code
        self.enabled = True

    @property
    def name(self): return self.__name

    def __str__(self):
        objs = []

        for _ in self.contents:
            if isinstance(_, six.string_types):
                objs.append(_)
            else:
                __ = _.getFinesseText()

                if isinstance(__, six.string_types):
                    objs.append(__)
                else:
                    objs += __

        return "\n".join(objs)

id___ = 0

@canFreeze
class kat(object):
    #def __del__(self):
    #    print ("\33[101m__del__() called: object %08x destroyed (%s)\33[0m" % (id(self), self.__class__))

    def __new__(cls, *args, **kwargs):
        # This may seem like an arbitrary step but here we are creating a
        # new class that is a base class of itself. This is because when
        # the kat object adds new components it also adds properties for
        # each of these. There properties are unique to each kat object,
        # but properties are part of the class definition. Thus if two
        # kat objects share the same class definition they also have the
        # same properties regardless of whether they have the actual
        # object added to it. So we create an instance specific class.
        global id___
        id___ += 1
        cnew = type(pykat.finesse.kat.__name__ + str("_") + str(id___), (pykat.finesse.kat,), {})

        obj = object.__new__(cnew)

        #print ("\33[104m__del__() called: object %08x created (%s)\33[0m" % (id(obj), obj.__class__))

        return obj

    def __init__(self, kat_file=None, kat_code=None, katdir="", katname="", tempdir=None, tempname=None):

        self._unfreeze()
        self.__looking = False
        self.scene = None # scene object for GUI
        self.verbose = True
        self.__blocks = OrderedDict() # dictionary of blocks that are used
        self.__components = {}  # dictionary of optical components
        self.__detectors = {}   # dictionary of detectors
        self.__commands = {}    # dictionary of commands
        self.__gui = None
        self.nodes = NodeNetwork(self)
        self.__katdir = katdir # user specfied
        self.__katname = katname
        self.__tempdir = tempdir
        self.__tempname = tempname
        self.pykatgui = None
        self.__signals = Signals(self)
        self.constants = {}
        self.vacuum = []
        self.__prevrunfilename = None
        self.printmatrix = None
        self.__variables = {}
        self.IFO = None
        self.mf = []

        self.data = {}

        # initialise default block
        self.__currentTag= NO_BLOCK
        self.__blocks[NO_BLOCK] = Block(NO_BLOCK)

        # Various options for running finesse, typicaly the commands with just 1 input
        # and have no name attached to them.
        self.retrace = None
        self.deriv_h = None
        self.scale = None
        self.__trace = None
        self.__phase = None
        self.__maxtem = None
        self.__noxaxis = False
        self.__time_code = None
        self.__yaxis = "abs" # default yaxis
        self.__lambda0 = 1064e-9
        self.__finesse_dir = None # binary dir to use

        if kat_code != None and kat_file != None:
            raise pkex.BasePyKatException("Specify either a Kat file or some Kat code, not both.")

        if kat_code != None:
            self.parse(kat_code)

        if kat_file != None:
            self.load(kat_file)

        self._freeze()

        self._finesse_exec()

    def __and__(self, other):
        """
        Quick syntax for returning a string of the block if present.

        Example:
            print(kat & 'locks')
        """
        return self.getBlockString(other)

    def _data2str(self):
        """
        From the pykat data object we serialise, compress and convert into a base64 string.
        """
        if not isinstance(self.data, dict):
            raise pkex.BasePyKatException("Data object is not a dictionary")

        return base64.b64encode(zlib.compress(pickle.dumps(self.data))).decode('ascii')

    def _str2data(self, data_str):
        """
        Takes a compressed string of _data2str and converts it back into a data object
        """
        dic = pickle.loads(zlib.decompress(base64.decodebytes(bytes(data_str, 'ascii'))))

        if not isinstance(dic, dict):
            raise pkex.BasePyKatException("Read data object is not a dictionary")

        if not isinstance(self.data, dict):
            raise pkex.BasePyKatException("Data object is not a dictionary")

        self.data.update(dic)

    @property
    def binary_directory(self):
        """
        Returns the directory of the FINESSE binary that will be called when running the simulation.
        """
        return self.__finesse_dir

    def deepcopy(self):
        return copy.deepcopy(self)

    def getAll(self, type, parameter=None):
        """
        Returns a collection of all objects of the type argument that are
        part of this kat object.

        Example:
            # returns all cav commands that are present in this kat object
            cavs = kat.getAll(pykat.commands.cavity)

            # Get all the names of photodiodes
            names = kat.getAll(pykat.commands.cavity, "name")
        """
        items = []

        for a in (item for item in self.__class__.__dict__):
            b = getattr(self, a)

            if isinstance(b, type):
                items.append(b)


        if parameter is None:
            return tuple(items)
        else:
            return tuple(getattr(_, parameter) for _ in items)

    def __deepcopy__(self, memo):
        """
        When deep copying a kat object we need to take into account
        the instance specific properties. This is because when
        the kat object adds new components it also adds properties for
        each of these. There properties are unique to each kat object,
        but properties are part of the class definition. Thus if two
        kat objects share the same class definition they also have the
        same properties regardless of whether they have the actual
        object added to it. So we create an instance specific class.
        """
        result = self.__class__.__new__(self.__class__.__base__)
        memo[id(self)] = result
        result.__dict__ = copy.deepcopy(self.__dict__, memo)

        # Find all properties in class we are copying
        # and deep copy these to the new class instance
        for x in self.__class__.__dict__.items():
            if isinstance(x[1], property):
                setattr(result.__class__, x[0], x[1])

        result._kat__signals = copy.deepcopy(self.signals, memo)
        result.nodes._NodeNetwork__update_nodes_properties()

        # Update any weakrefs
        for c in result.components:
            result.components[c]._Component__update_node_setters()

        return result

    @property
    def signals(self): return self.__signals

    yaxis_options = ["abs:deg","db:deg","re:im","abs","db","deg"]

    @property
    def yaxis(self): return self.__yaxis
    @yaxis.setter
    def yaxis(self, value):
        values = value.split()

        if len(values) == 2:
            scale = values[0]
            mode = values[1]
        else:
            scale = "lin"
            mode = value

        if not str(scale) in ["lin", "log"]:
            raise pkex.BasePyKatException("yaxis value '{0}' is not a valid option. Valid options are: lin or log".format(str(mode)))

        if not str(mode) in self.yaxis_options:
            raise pkex.BasePyKatException("yaxis value '{0}' is not a valid option. Valid options are: {1}".format(str(mode), ",".join(self.yaxis_options) ))

        self.__yaxis = str(scale + " " + mode).strip()

    @property
    def trace(self): return self.__trace
    @trace.setter
    def trace(self, value):
        value = int(value)

        if value < 0 or value > 255:
            raise pkex.BasePyKatException('trace command only accepts values in the range 0-255.')
        else:
            self.__trace = value

    @property
    def lambda0(self): return self.__lambda0
    @lambda0.setter
    def lambda0(self, value):
        self.__lambda0 = SIfloat(value)

        for node in self.nodes.getNodes():
            if self.nodes[node].q != None:
                self.nodes[node].q.wavelength = self.__lambda0

    @property
    def maxtem(self): return self.__maxtem
    @maxtem.setter
    def maxtem(self,value):
        if value == "off":
            self.__maxtem = -1
        else:
            self.__maxtem = int(value)

    @property
    def phase(self): return self.__phase
    @phase.setter
    def phase(self,value): self.__phase = int(value)

    @property
    def timeCode(self): return self.__time_code
    @timeCode.setter
    def timeCode(self,value): self.__time_code = bool(value)

    @property
    def components(self):
        return self.__components.copy()

    @property
    def detectors(self):
        return self.__detectors.copy()

    @property
    def commands(self):
        return self.__commands.copy()

    @property
    def noxaxis(self): return self.__noxaxis
    @noxaxis.setter
    def noxaxis(self,value): self.__noxaxis = bool(value)

    @staticmethod
    def logo():
        print ("""                                              ..-
    PyKat {0:7}         _                  '(
                          \\`.|\\.__...-\"\"""-_." )
       ..+-----.._        /  ' `            .-'
   . '            `:      7/* _/._\\    \\   (
  (        '::;;+;;:      `-"' =" /,`"" `) /
  L.        \\`:::a:f            c_/     n_'
  ..`--...___`.  .    ,
   `^-....____:   +.      {1}\n""".format(pykat.__version__, pykat_web))


    def save(self, filename=None):
        """
        Saves the current pykat object to a file. This is a primarily just a Finesse file,
        but can also contain extra serialised pykat data.
        """
        with open(filename,'w') as katfile:
            katScript = "".join(self.generateKatScript())
            katfile.writelines(katScript)

            if len(self.data) > 0:
                katfile.write("")
                katfile.write(PYKAT_DATA + self._data2str())
                katfile.flush()

    def saveScript(self, filename=None):
        """
        saveScript has been depreciated see kat.save
        """
        warnings.warn('saveScript() depreciated, use save(...).', stacklevel=2)
        self.save(filename=filename)

    def load(self, filename, blocks=None, keepComments=False, preserveConstants=False, useConstants=None):
        """
        This will load a kat file and parse all the commands in it into the kat object.

        filename: path and filename to load
        blocks:   blocks to read from file
        keepComments: Will keep the comments in the kat object
        """
        with open(filename) as f:
            commands= f.read()

        self.parse(commands, blocks=blocks, keepComments=keepComments,
                            preserveConstants=preserveConstants, useConstants=useConstants)

    def loadKatFile(self, katfile, blocks=None):
        """
        loadKatCode has been depreciated see kat.load
        """
        warnings.warn('loadKatFile() depreciated, use load(...).', stacklevel=2)
        self.load(katfile, blocks=blocks)

    def parseKatCode(self, code, blocks=None):
        """
        parseKatCode has been depreciated see kat.parse
        """
        warnings.warn('parseKatCode depreciated, use parse.', stacklevel=2)
        self.parse(code, blocks=blocks)

    def processConstants(self, commands, useConstants=None, preserve=False):
        """
        Before fully parsing a bunch of commands firstly any constants or variables
        to be recorded or replaced.

        Pykat cannot handle all scenarios that the Finesse const command can be used
        for. For example, you could use a const a detector type (pd, pd1, pd2) which would be replaced
        with the actual value when Finesse runs the file. However, pykat parses objects beforehand
        and cannot deal with this level of flexibilty in the script. Constant use should be limited
        just to parameter values, like R, T, loss, modulator frequencies.

        If you do something complicated with constants you should *not* preserve the constant
        commands. If you want to change the value of a constant before parsing into pykat set
        the `constants` dictionary with the value required.

        Cannot specify useConstants dictionary and preserve at the same time.

        commands: list of command strings to parse
        constants: dictionary of constant values to use to replace tokens with.
        preserve: If true the constant values will be read in and kept. The parameters that
                  use the constant will then have a value of `$name` which will be written
                  to the Finesse file to run.
        """

        if useConstants is not None and preserve:
            raise pkex.BasePyKatException("Cannot specify useConstants dictionary and preserve at the same time")

        if useConstants is not None:
            for _ in useConstants:
                useConstants[_] = Constant(_, useConstants[_])

        try:
            constants = self.constants.copy()

            if useConstants is not None:
                constants.update(useConstants)

            for line in commands:
                values = line.split()

                if len(values)>0 and values[0] == 'const':
                    if len(values) >= 3:
                        if useConstants is not None and values[1] in useConstants:
                            pkex.printWarning("Specified {} constant value in useConstants, ignoring line {}".format(values[1], line))
                            continue

                        if values[1] in constants:
                            raise pkex.BasePyKatException('const command with the name "{0}" already set'.format(values[1]))
                        else:
                            constants[str(values[1])] = Constant(values[1], values[2])
                    else:
                        raise pkex.BasePyKatException('const command "{0}" was not the correct format'.format(line))

            if preserve:
                for c in constants:
                    if not hasattr(self, c):
                        self.constants[c] = constants[c]
                        self.add(constants[c])

                return commands
            else:
                # replace all the constant reference with the actual value
                commands_new = []

                for line in commands:
                    values = line.split()

                    if len(values) > 0 and values[0] != 'const':
                        # check if we have a var/constant in this line
                        if line.find('$') >= 0:
                            for key in constants.keys():
                                # TODO: need to fix this for checking mulitple instances of const in a single line

                                chars = [' ', '+', '-', '*', '/', ')']

                                for c in chars:
                                    none_found = False

                                    while not none_found:
                                        if line.find('$'+key+c) > -1:
                                            constants[key].usedBy.append(line)
                                            line = line.replace('$'+key+c, str(constants[key].value)+ c)
                                        else:
                                            none_found = True

                                if line.endswith('$'+key):
                                    constants[key].usedBy.append(line)
                                    line = line.replace('$'+key, str(constants[key].value))

                        commands_new.append(line)

                return commands_new

        except pkex.BasePyKatException as ex:
            pkex.PrintError("Error processing constants:", ex)
            sys.exit(1)

    def getBlocks(self):
        return self.__blocks.keys()

    def getBlockString(self, name):
        if name not in self.__blocks:
            raise pkex.BasePyKatException('Block "{0}" was not found'.format(name))

        return str(self.__blocks[name])

    def removeBlock(self, name, failOnBlockNotFound=True):
        """
        This will remove a block from the kat object.
        """

        if name not in self.__blocks:
            if failOnBlockNotFound:
                raise pkex.BasePyKatException('Block "{0}" was not found'.format(name))
            else:
                return

        for o in list(self.__blocks[name].contents):
            self.remove(o)

        del self.__blocks[name]

    def __str__(self):
         return "".join(self.generateKatScript())

    def getVariable(self, name):
        if name not in self.__variables:
            raise pkex.BasePyKatException("Finesse variable `$%s` does not exist." % name)

        return self.__variables[name]

    def registerVariable(self, name, putter):
        if '$' in name:
            raise pkex.BasePyKatException("Finesse variable name `%s` should not include the `$` symbol as it is added internally." % name)

        assert(putter is not None)
        assert(name == putter.name)

        if name in self.__variables:
            raise pkex.BasePyKatException("Finesse variable name `%s` already exists." % name)

        self.__variables[name] = putter

    def unregisterVariable(self, name):
        del self.__variables[name]

    def printVariables(self):
        for key in self.__variables:
            print("$" + key, "::::", "owner =", self.__variables[key].owner.name, ", use count =", self.__variables[key].putCount)

    def parseCommands(self, *args, **kwargs):
        """
        parseCommands has been depreciated see kat.parse instead.
        """
        warnings.warn('parseCommands depreciated, use parse.', stacklevel=2)
        self.parse(*args, **kwargs)

    def parse(self, commands, blocks=None, addToBlock=None,
              keepComments=False, preserveConstants=False,
              useConstants=None, exceptionOnReplace=False):
        """
        This function takes Finesse commands and adds them to the kat object.
        These commands will then be accesible via the kat object interface if
        the appropriate pykat objects are available.

        If the kat object is set to be verbose this will output more detailed
        information and warnings, such as when an input cannot be parsed into
        a pykat object, thus added as an extra line. See kat.addLine and removeLine
        to handle these.

        Arguments:
        commands - Strings of Finesse commands to parse. This can be a multiline string, a list of strings, or some other iterable of strings
        blocks - List of blocks to parse from the commands (Can't be used in conjunction with addToBlock)
        addToBlock - Name of block to parse the commands in to
        keepComments - Keeps the comments in the kat object so they show when printed
        preserveConstants - When false each constant is replaced with its value when parsing. True keeps the constant in the kat object and can be changed later using kat.constants
        useConstants - A dictionary of constant values to use instead of those already parsed by the kat object or in the commands
        exceptionOnReplace - If true an exception is thrown when a command or detector name is already present in the kat object
        """
        if not isinstance(commands, six.string_types) and hasattr(commands, "__iter__"):
            # separate out individual parseable inputs
            for _ in commands:
                self.parse(_, blocks, addToBlock, keepComments, preserveConstants, useConstants)

            return

        blockCommentWarning = False
        inlineCommentWarning = False
        blockComment = False

        commands = str(commands)

        try:
            if addToBlock is not None and blocks is not None:
                raise pkex.BasePyKatException("When parsing commands you cannot set both blocks and addToBlock arguments")

            # Create a new block if one asked for isn't present
            if addToBlock is not None:
                if addToBlock not in self.__blocks:
                    self.__blocks[addToBlock] = Block(addToBlock)

            if not keepComments:
                commands = self._removeComments(commands)
            else:
                commands = commands.split("\n")

            commands = self.processConstants(commands, preserve=preserveConstants, useConstants=useConstants)

            # Some commands need to be processed after others, and some after that.
            # Here we have two lists of processing priority.
            after_process = ([], [])

            for line in commands:
                if len(line.strip()) >= 1:
                    line = line.strip()

                    # Looking for block start or end
                    values = line.split()

                    if addToBlock is None:
                        if values[0] == "%%%":
                            if values[1] == "FTblock":
                                newTag = values[2]

                                if self.__currentTag != None and self.__currentTag != NO_BLOCK:
                                    warnings.warn("found block {0} before block {1} ended".format(newTag, self.__currentTag))

                                if newTag in self.__blocks:
                                    #raise pkex.BasePyKatException("Block `{0}` has already been read".format(newTag))
                                    self.__currentTag = newTag
                                    continue # Just add to existing block data

                                self.__blocks[newTag] = Block(newTag) # create new list to store all references to components in block
                                self.__currentTag = newTag

                            if values[1] == "FTend":
                                self.__currentTag = NO_BLOCK

                            continue
                    else:
                        self.__currentTag = addToBlock

                    # only include listed blocks, if we have specfied them
                    if blocks != None and self.__currentTag not in blocks:
                        continue

                    # don't read comment lines
                    if line[0] == "#" or line[0] == "%":
                        if line.startswith(PYKAT_DATA):
                            # Checks if pykat data is included now as a comment
                            vals = line.split("=", 1)
                            if len(vals)==2:
                                self._str2data(vals[1])

                        elif keepComments:
                            self.addLine(line, self.__currentTag)

                        continue

                    # check if block comment is being used
                    if not blockComment and line[0:2] == "/*":
                        if not blockCommentWarning:
                            blockCommentWarning = True
                            pkex.printWarning("Pykat parsing does not preserve multiline comments with /* */. Prepending comment lines with '#' instead")

                        blockComment = True
                        continue

                    elif blockComment and line[0:2] == "*/":
                        blockComment = False
                        continue

                    if blockComment:
                        if keepComments:
                            # If we're in a block comment add the hash and add it in
                            self.addLine("# " + line, self.__currentTag)

                        continue

                    if keepComments and "#" in line:
                        if not inlineCommentWarning:
                            inlineCommentWarning = True
                            pkex.printWarning("Pykat parsing does not preserve inline comments. Moving inline comments before command")

                        idx = line.find('#')
                        self.addLine("# " + line[idx:], self.__currentTag)
                        line = line[:idx]

                    if keepComments and "%" in line:
                        if not inlineCommentWarning:
                            inlineCommentWarning = True
                            pkex.printWarning("Pykat parsing does not preserve inline comments. Moving inline comments before command")

                        idx = line.find('%')
                        self.addLine("% " + line[idx:], self.__currentTag)
                        line = line[:idx]

                    first = line.split(" ",1)[0]
                    obj = None

                    def get_ph():
                        ph = Block.Placeholder()
                        self.__blocks[self.__currentTag].contents.append(ph)
                        return ph

                    if(first == "m" or first == "m1" or first == "m2"):
                        obj = pykat.components.mirror.parseFinesseText(line)
                    elif(first == "s"):
                        obj = pykat.components.space.parseFinesseText(line)
                    elif(first == "l"):
                        obj = pykat.components.laser.parseFinesseText(line)
                    elif(first[:2] == "sq"):
                        obj = pykat.components.squeezer.parseFinesseText(line)
                    elif(first[0:2] == "bs"):
                        obj = pykat.components.beamSplitter.parseFinesseText(line)
                    elif(first[0:2] == "gr"):
                        obj = pykat.components.grating.parseFinesseText(line)
                    elif(first[0:5] == "dbs"):
                        obj = pykat.components.dbs.parseFinesseText(line)
                    elif(first[0:4] == "isol"):
                        obj = pykat.components.isolator.parseFinesseText(line)
                    elif(first[0:4] == "lens"):
                        obj = pykat.components.lens.parseFinesseText(line)
                    elif(first[0:3] == "mod"):
                        obj = pykat.components.modulator.parseFinesseText(line)
                    elif(first[0:2] == "ad"):
                        obj = pykat.detectors.ad.parseFinesseText(line)
                    elif(first[0:2] == "xd"):
                        obj = pykat.detectors.xd.parseFinesseText(line)
                    elif(first[0:3] == "tf2"):
                        obj = pykat.commands.tf2.parseFinesseText(line)
                    elif(first[0:2] == "tf"):
                        obj = pykat.commands.tf.parseFinesseText(line)
                    elif(first[0:2] == "cp"):
                        obj = pykat.detectors.cp.parseFinesseText(line)
                    elif(first[0:2] == "bp"):
                        obj = pykat.detectors.bp.parseFinesseText(line)
                    elif(first[0:4] == "gouy"):
                        obj = pykat.detectors.gouy.parseFinesseText(line)
                    elif(first[0:4] == "beam"):
                        obj = pykat.detectors.beam.parseFinesseText(line)
                    elif(first[0:2] == "pd" and first != "pdtype"):
                        obj = pykat.detectors.pd.parseFinesseText(line)
                    elif(first == "qshot" or first == "qshotS" or first == "qshotN"):
                        obj = pykat.detectors.qshot.parseFinesseText(line)
                    elif(first == "qnoised" or first == "qnoisedS" or first == "qnoisedN"):
                        obj = pykat.detectors.qnoised.parseFinesseText(line)
                    elif(first == "xaxis" or first == "xaxis*"):
                        self.noxaxis = False
                        obj = pykat.commands.xaxis.parseFinesseText(line)
                    elif(first[0:2] == "hd"):
                        obj = pykat.detectors.hd.parseFinesseText(line)
                    elif(first.startswith("qhd")):
                        obj = pykat.detectors.qhd.parseFinesseText(line)
                    elif(first == "x2axis" or first == "x2axis*"):
                        obj = pykat.commands.x2axis.parseFinesseText(line)
                    elif(first == "gauss" or first == "gauss*" or first == "gauss**"):
                        after_process[0].append((line, self.__currentTag))
                    elif(first == "scale"):
                        after_process[1].append((line, self.__currentTag))
                    elif(first == "pdtype"):
                        after_process[0].append((line, self.__currentTag))
                    elif(first == "cav"):
                        after_process[0].append((line, self.__currentTag, get_ph()))
                    elif(first == "func"):
                        after_process[0].append((line, self.__currentTag, get_ph()))
                    elif(first == "var"):
                        after_process[0].append((line, self.__currentTag, get_ph()))
                    elif(first == "lock"):
                        after_process[0].append((line, self.__currentTag, get_ph()))
                    elif(first == "attr"):
                        after_process[0].append((line, self.__currentTag))
                    elif(first == "noxaxis"):
                        self.noxaxis = True
                    elif(first == "lambda"):
                        v = line.split()
                        self.lambda0 = SIfloat(v[-1])
                    elif(first == "yaxis"):
                        v = line.split(" ", 1)
                        self.yaxis = v[-1]
                    elif(first == "phase"):
                        v = line.split()
                        if len(v) != 2:
                            raise pkex.BasePyKatException("phase command `{0}` is incorrect.".format(line))
                        else:
                            self.phase = int(v[1])
                    elif(first == "maxtem"):
                        v = line.split()
                        if len(v) != 2:
                            raise pkex.BasePyKatException("maxtem command `{0}` is incorrect.".format(line))
                        else:
                            if v[1] == "off":
                                self.maxtem = -1
                            else:
                                self.maxtem = int(v[1])
                    elif(first == "trace"):
                        v = line.split()
                        if len(v) > 2:
                            raise pkex.BasePyKatException("Trace command `{0}` is incorrect.".format(line))
                        elif len(v) == 2:
                            self.trace = v[1]
                    elif(first == "retrace"):
                        v = line.split()
                        if len(v) > 2:
                            raise pkex.BasePyKatException("Retrace command `{0}` is incorrect.".format(line))
                        elif len(v) == 2:
                            self.retrace = v[1]
                    elif(first == "deriv_h"):
                        v = line.split()
                        if len(v) != 2:
                            raise pkex.BasePyKatException("deriv_h command `{0}` is incorrect.".format(line))
                        else:
                            self.deriv_h = float(v[1])
                    elif(first == "gnuterm" or first == "pyterm"):
                        if self.verbose:
                            print ("Ignoring Gnuplot/Python terminal command '{0}'".format(line))
                    elif(first == "fsig"):
                        after_process[0].append((line, self.__currentTag, get_ph()))
                    elif(first == "noplot"):
                        after_process[1].append((line, self.__currentTag))
                    elif(first == "put" or first == "put*"):
                        after_process[1].append((line, self.__currentTag))
                    elif(first == "const"):
                        if preserveConstants:
                            v = line.split()
                            # if preserving the constant should be in the constants dictionary
                            const = self.constants[v[1]]

                            self.__blocks['NO_BLOCK'].contents.remove(const)
                            self.__blocks[self.__currentTag].contents.append(const)
                        else:
                            # If not preserving then just ignore the constant as it
                            # has already been parsed and replaced in processConstants
                            obj = None

                    elif(first == "mf"):
                        obj = None
                        for _ in line.split()[1:]:
                            self.mf.append(_)
                    else:
                        if self.verbose:
                            print ("Parsing `{0}` into pykat object not implemented yet, added as extra line.".format(line))

                        obj = line
                        # manually add the line to the block contents
                        self.addLine(line, self.__currentTag)

                    if obj is not None and not isinstance(obj, six.string_types):
                        if self.hasNamedObject(obj.name):
                            if exceptionOnReplace:
                                raise pkex.BasePyKatException("An object with the name %s already exists" % obj.name)

                            getattr(self, obj.name).remove()

                            if self.verbose:
                                pkex.printWarning("Removed existing object '{0}' of type {1} to add line '{2}'".format(obj.name, obj.__class__, line))

                        self.add(obj, block=self.__currentTag)

            # now process all the varous gauss/attr etc. commands which require
            # components to exist first before they can be processed
            for _ in after_process:
                for item in _:
                    if len(item) == 2:
                        line = item[0]
                        first, rest = line.split(" ",1)
                        block = item[1]
                        plc_holder = None
                    elif len(item) == 3:
                        line = item[0]
                        first, rest = line.split(" ",1)
                        block = item[1]
                        plc_holder = item[2]
                    else:
                        pkex.printWarning("Unexpected number of items")

                    if first == "gauss" or first == "gauss*" or first == "gauss**":
                        pykat.commands.gauss.parseFinesseText(line, self)

                    elif (first == "cav"):
                        self.add(pykat.commands.cavity.parseFinesseText(line, self), block=block, placeholder=plc_holder)

                    elif (first == "lock"):
                        self.add(pykat.commands.lock.parseFinesseText(line, self), block=block, placeholder=plc_holder)

                    elif (first == "func"):
                        self.add(pykat.commands.func.parseFinesseText(line, self), block=block, placeholder=plc_holder)

                    elif (first == "var"):
                        self.add(pykat.commands.variable.parseFinesseText(line, self), block=block, placeholder=plc_holder)

                    elif (first == "noplot"):
                        if not hasattr(self, rest):
                            raise pkex.BasePyKatException("noplot command `{0}` refers to non-existing detector".format(line))

                        getattr(self, rest).noplot = True

                    elif (first == "put" or first =="put*"):
                        alt = first == "put*"

                        values = line.split()
                        obj = values[1]
                        target = values[2]
                        variable = values[3]

                        try:
                            if not hasattr(self, obj):
                                raise pkex.BasePyKatException("put command `{0}` refers to non-existing component".format(line))

                            obj = getattr(self, obj)

                            if not hasattr(obj, target):
                                raise pkex.BasePyKatException("put command component `{0}` does not have a parameter `{1}`".format(line, target))

                            target = getattr(obj, target)

                            if not target.isPutable:
                                raise pkex.BasePyKatException("put command `{0}` parameter `{1}` cannot be put to".format(line, target))

                            target.put(self.getVariable(variable.replace('$', '')), alt)

                        except pkex.BasePyKatException as ex:
                            if self.verbose:
                                pkex.printWarning("Warning: ", ex.msg)
                                pkex.printWarning("Parsing `{0}` into pykat object not implemented yet, added as extra line.".format(line))

                            obj = line
                            # manually add the line to the block contents
                            self.__blocks[block].contents.append(line)


                    elif (first == "scale"):
                        v = line.split()
                        accepted = ["psd","psd_hf","asd","asd_hf","meter", "ampere", "deg", "rad", "1/deg", "1/rad",]

                        if len(v) == 3:
                            component_name = v[2]

                            if v[1].lower() in accepted:
                                val = v[1]
                            else:
                                try:
                                    val = SIfloat(v[1])
                                except ValueError as ex:
                                    raise pkex.BasePyKatException("Line `{0}`:\nAccepted scale values are decimal numbers or %s." % (line,str(accepted)))

                            if component_name in self.__detectors :
                                self.__detectors[component_name].scale.append(val)
                            else:
                                raise pkex.BasePyKatException("scale command `{0}` refers to non-existing output".format(component_name))
                        elif len(v) == 2:
                            if v[1] == "meter" or v[1] == "ampere" or v[1] == "deg":
                                self.scale = v[1]
                            else:
                                self.scale = SIfloat(v[1])
                        else:
                            raise pkex.BasePyKatException("scale command `{0}` is incorrect.".format(line))
                    elif (first == "pdtype"):
                        v = line.split()
                        if len(v) == 3:
                            component_name = v[1]
                            if component_name in self.__detectors :
                                self.__detectors[component_name].pdtype = v[2]
                            else:
                                raise pkex.BasePyKatException("pdtype command `{0}` refers to non-existing detector".format(component_name))
                        else:
                            raise pkex.BasePyKatException("pdtype command `{0}` is incorrect.".format(line))
                    elif(first == "attr"):
                        v = line.split()

                        if len(v) < 4:
                            raise pkex.BasePyKatException("attr command `{0}` is incorrect.".format(line))
                        else:
                            # get the component/detector in question
                            if v[1] in self.__components:
                                comp = self.__components[v[1]]
                            elif v[1] in self.__detectors:
                                comp = self.__detectors[v[1]]
                            else:
                                raise pkex.BasePyKatException("Could not find the component '{0}' for attr command in line '{1}'".format(v[1], line))

                            if len(v[2:]) % 2 == 1:
                                raise pkex.BasePyKatException("Attr command '{0}' must specify both parameter and value pairs".format(line))

                            # convert split list to key value pairs
                            #kv = dict(itertools.izip_longest(*[iter(v[2:])] * 2, fillvalue=None))
                            kv = dict(izip_longest(*[iter(v[2:])] * 2, fillvalue=None))

                            comp.parseAttributes(kv)

                    elif(first == "fsig"):

                        v = line.split()

                        name = str(v[1])

                        if len(v) == 3:
                            self.signals._default_name = name
                            self.signals.f = SIfloat(v[2])
                        else:
                            if v[2] not in self.__components:
                                raise pkex.BasePyKatException("Could not find the component '{0}'. Line: '{1}'".format(v[2], line))

                            comp = self.__components[v[2]]

                            if comp._default_fsig() is None:
                                raise pkex.BasePyKatException("Component '{0}' cannot be fsig'd. Line: '{1}'".format(comp.name, line))

                            param_name = None
                            amp = None

                            if len(v) == 3:
                                self.signals._default_name = name
                                freq = SIfloat(v[3])
                            elif len(v) == 5:
                                #param is None
                                freq = SIfloat(v[3])
                                phase = SIfloat(v[4])
                            elif len(v) == 6:

                                try:
                                    SIfloat(v[3])
                                    isFloat = True
                                except:
                                    isFloat = False

                                if isFloat:
                                    freq = SIfloat(v[3])
                                    phase = SIfloat(v[4])
                                    amp = SIfloat(v[5])
                                else:
                                    param_name = v[3]
                                    freq = SIfloat(v[4])
                                    phase = SIfloat(v[5])

                            elif len(v) == 7:
                                param_name = v[3]
                                freq = SIfloat(v[4])
                                phase = SIfloat(v[5])
                                amp = SIfloat(v[6])
                            else:
                                raise pkex.BasePyKatException("'{0}' isnot a valid fsig command".format(line))

                            self.signals.f = freq

                            param = None

                            if param_name is None:
                                param = comp._default_fsig()
                            else:
                                for p in comp._params:
                                    if p.canFsig and param_name in p.fsigNameOptions:
                                        param = p
                                        break

                                if param is None:
                                    raise pkex.BasePyKatException("Line: '{0}': {1} is not a valid fsig target for {2}".format(line, param_name, comp.name))

                            self.signals.apply(param, amp, phase, name)

                    else:
                        raise pkex.BasePyKatException("Haven't handled parsing of '{0}'".format(line))

                self.__currentTag = NO_BLOCK


        except pkex.BasePyKatException as ex:
            pkex.PrintError("Pykat error parsing line: '%s':"%  line, ex)
            sys.exit(1)

    def _finesse_exec(self, binary_name="kat"):
        from distutils.spawn import find_executable

        if len(self.__katdir) > 0:
            self.__finesse_dir = self.__katdir.strip()
        elif 'FINESSE_DIR' in os.environ:
            # Get the environment variable for where Finesse is stored
            self.__finesse_dir = os.environ.get('FINESSE_DIR').strip()

            if self.__finesse_dir is None or len(self.__finesse_dir.strip())==0:
                raise pkex.MissingFinesseEnvVar()
        elif find_executable('kat') is not None:
            self.__finesse_dir = find_executable('kat').rstrip("kat")
        else:
            raise pkex.MissingFinesse()

        if len(self.__katname) == 0:
            katexe = binary_name

            if os.sys.platform == "win32":
                katexe += ".exe"
        else:
            katexe = self.__katname.strip()

        kat_exec = os.path.join(self.__finesse_dir, katexe)

        # check if kat file exists and it is executable by user
        if not (os.path.isfile(kat_exec) and os.access(kat_exec, os.X_OK)):
            raise pkex.MissingFinesse()

        return kat_exec

    def finesse_version(self, kat_binary='kat'):
        """
        Returns the full number version.

        kat_binary - Name of binary file to run
        """
        p = Popen([self._finesse_exec(kat_binary), '-v'], stdout=PIPE)

        out, err = p.communicate()

        if err is not None:
            raise pkex.BasePyKatException("Error getting version: " + str(err))

        vals = str(out).split()

        return vals[2][1:-2] #Format: Finesse 2.2 (2.2-0-g994eac8), 03.07.2017

    def run(self, plot=None, save_output=False, save_kat=False, kat_name=None, cmd_args=None,
            getTraceData=False, rethrowExceptions=False, usePipe=True, kat_binary="kat"):
        """
        Runs the current simulation setup that has been built thus far.
        It returns a KatRun or KatRun2D object which is populated with the various
        data from the simulation run.

        plot (string) - Sets gnuterm for plotting

        save_output (bool) - if true does not delete out file

        save_kat (bool) - if true does not delete kat file

        kat_name (string) - name of kat file if needed, will be randomly generated otherwise

        cmd_args (list of strings) - command line flags to pass to FINESSE

        getTraceData (bool) - If true a list of dictionaries is returned along with the
                            output file. Each dictionary is the result of the beam tracing
                            that Finesse performs, the keys are the node names and the values
                            are the x and y beam parameters. If no tracing is done a None
                            is returned.

        usePipe           - Version of Finesse 2.1 allow piping between kat and pykat for transfer data an progress.
                            Switching this off means some data and variables won't be populated, but it will work with
                            older versions of Finesse.

        rethrowExceptions - if true exceptions will be thrown again rather than being excepted and calling sys.exit()

        kat_binary        - Name of binary in $FINESSE_DIR to use
        """
        start = time.time()

        try:
            if not hasattr(self, "xaxis") and self.noxaxis != None and self.noxaxis == False:
                raise pkex.BasePyKatException("No xaxis was defined")

            kat_exec = self._finesse_exec(kat_binary)

            if self.verbose: print ("--------------------------------------------------------------")
            if self.verbose: print ("Running kat - Started at " + str(datetime.datetime.fromtimestamp(start)))

            if hasattr(self, "x2axis") and self.noxaxis == False:
                r = KatRun2D()
            else:
                r = KatRun()

            r.yaxis = self.yaxis

            r.katScript = "".join(self.generateKatScript())
            r.katScript += "time\n"

            if (plot==None):
                # ensure we don't do any plotting. That should be handled
                # by user themselves
                r.katScript+=("gnuterm no\n")
                r.katScript+=("pyterm no\n")
            else:
                r.katScript+=(plot+"\n")

            # create a kat file which we will write the script into
            if self.__tempname is None:
                katfile = tempfile.NamedTemporaryFile(mode ='w', suffix=".kat", dir=self.__tempdir, delete=False)
            else:
                filepath =os.path.join(self.__tempdir, self.__tempname+".kat" )
                katfile = open( filepath, 'w' )

            katfile.writelines(r.katScript)

            katfile.flush()

            pipe_name = katfile.name + str(uuid.uuid4())

            if usePipe:
                cmd=[kat_exec, "--pykat=" + pipe_name]
            else:
                cmd=[kat_exec, "--perl1"]

            if self.__time_code:
                cmd.append('--perf-timing')

            if cmd_args != None:
                cmd.extend(cmd_args)

            if getTraceData:
                cmd.append('--trace')

            cmd.append('--no-backspace')
            # set default format so that less repeated numbers are printed to the
            # output file, should speed up running and parsing of output files
            cmd.append('-format=%.15g')

            cmd.append(katfile.name)

            if sys.platform == "win32" or sys.platform == "cygwin":
            	# Pipes in windows need to be prefixed with a hidden location.
            	pipe_name = "\\\\.\\pipe\\" + pipe_name

            _stdout = tempfile.TemporaryFile()
            _stderr = tempfile.TemporaryFile()

            # Using PIPE for out/err is limited to 2^16 characters and will deadlock
            # the process if alot of warnings are printed, using tempfiles instead
            p = Popen(cmd, stderr=_stderr, stdout=_stdout)

            if self.verbose:
                if self.noxaxis:
                    maxval = 1
                else:
                    maxval = 100

                widgets = [progressbar.Percentage(), ' | ', progressbar.ETA(), ' | ', 'Status']

                pb = progressbar.ProgressBar(widgets=widgets, maxval = maxval)

            fifo = None

            _start_kat = time.time()

            duration = 5 # Duration for searching for open pipe

            try:
                if usePipe == True:
                    while fifo is None:
                        try:
                            if time.time() < _start_kat + duration:
                                time.sleep(0.001)

                                if six.PY2:
                                    fifo = codecs.open(pipe_name, "r", "utf-8")
                                else:
                                    fifo = open(pipe_name, "r", encoding="utf-8")

                                self.__looking = False
                            else:
                                raise pkex.BasePyKatException("Could not connect to pykat pipe in {0} seconds. Ensure you are using Finesse >= v2.1 and Pykat >= v1.0.0. Or set usePipe=False when making kat object.".format(duration))
                        except FileNotFoundError as ex:
                            if self.verbose:
                                if not self.__looking:
                                    self.__looking = True

                    if fifo is not None:
                        for line in fifo:
                            v = line.split(u":", 1)

                            if len(v) != 2:
                                continue

                            (tag, line) = v

                            if tag == "version":
                                r.katVersion = line
                            elif tag == "progress" and self.verbose:
                                var = line.split("\t")

                                if len(var) == 3:
                                    pb.currval = int(var[1])
                                    pb.widgets[-1] = var[0] + " " + var[2][:-1]
                                    pb.update()
            finally:
            	if fifo is not None:
            		fifo.close()

            p.wait()

            _stdout.seek(0)
            _stderr.seek(0)

            r.stdout = _stdout.read().decode('utf-8', 'replace')
            r.stderr = _stderr.read().decode('utf-8', 'replace')

            _stderr.close()
            _stdout.close()

            k = r.stdout.rfind('computation time:')

            if usePipe == False:
                # Set version if not using pipe information
                s = r.stdout.find('(build ') + 7
                e = r.stdout[s:].find(')')

                if s == -1 or e == -1:
                    r.katVersion = "Couldn't get version number"
                else:
                    r.katVersion = r.stdout[s:(s+e)]

            if k > 0:
                try:
                    line = r.stdout[k:]
                    r.runtime = float(line.split(":")[1].replace("s",""))
                except:
                    r.runtime = 0.0

            r.runDateTime = datetime.datetime.now()

            # If Finesse returned an error, just print that and exit!
            if p.returncode != 0:
                raise pkex.FinesseRunError(r.stderr, katfile.name)

            self.__prevrunfilename = katfile.name

            root = os.path.splitext(katfile.name)
            base = os.path.basename(root[0])
            path = os.path.split(katfile.name)[0]
            outfile = root[0] + ".out"

            traceData = None

            if getTraceData:
                # First see if we have any trace files

                traceFiles = [file for file in os.listdir(path) if file.endswith(".trace") and file.startswith(base)]

                #print("Found %i trace files" % len(traceFiles))
                #print(path)
                #print(traceFiles)

                if len(traceFiles) > 0:
                    import fileinput
                    traceData = []

                    for file in traceFiles:
                        traceData.append({})
                        try:
                            ifile = fileinput.input(os.path.join(path, file))

                            for line in ifile:
                                line = line.strip()

                                if len(line) > 0:
                                    a = line.split(':', 1)

                                    if a[0].isdigit():
                                        values = a[1].split()

                                        node_name = values[1].split("(")[0]
                                        component_name = values[2].split("(")[0]

                                        line1x = ifile.readline().replace('(','').replace(')','')
                                        line2x = ifile.readline().replace('(','').replace(')','')
                                        line1y = ifile.readline().replace('(','').replace(')','')
                                        line2y = ifile.readline().replace('(','').replace(')','')

                                        spqx = line2x.strip().split("gamma")
                                        spqy = line2y.strip().split("gamma")

                                        nr = values[4].split("=")[1]
                                        qx = spqx[0].split("=")[1].replace('i','j').replace(' ','')
                                        qy = spqy[0].split("=")[1].replace('i','j').replace(' ','')

                                        traceData[-1][node_name] = (pykat.BeamParam(q=complex(qx), nr=nr, wavelength=self.lambda0),
                                                                    pykat.BeamParam(q=complex(qy), nr=nr, wavelength=self.lambda0),
                                                                    component_name)

                                        direc = a[1].split(";")[-1].strip().split(None, 1)[-1]

                                        traceData[-1][node_name][0].direction = direc
                                        traceData[-1][node_name][1].direction = direc

                        finally:
                            ifile.close()


            if save_output:
                newoutfile = "{0}.out".format(base)

                cwd = os.path.os.getcwd()
                newoutfile = os.path.join(cwd,newoutfile)

                if os.path.isfile(newoutfile):
                    os.remove(newoutfile)

                os.rename(outfile, newoutfile)

                if self.verbose: print ("\nOutput data saved to '{0}'".format(newoutfile))

            # can't see why this check is needed, causes problems when only detectors
            # not parsed as pykat objects are used
            #if len(self.detectors.keys()) > 0:

            if hasattr(self, "x2axis") and self.noxaxis == False:
                [r.x, r.y, r.z, hdr] = self.readOutFile(outfile)

                r.xlabel = hdr[0]
                r.ylabel = hdr[1]
                r.zlabels = [s.strip() for s in hdr[2:]]
                #r.zlabels = map(str.strip, hdr[2:])
            else:
                [r.x, r.y, hdr] = self.readOutFile(outfile)

                r.xlabel = hdr[0]
                r.ylabels = [s.strip() for s in hdr[1:]]
                #r.ylabels = map(str.strip, hdr[1:]) // replaced 090415 adf

            if save_kat:
                if kat_name is None:
                    kat_name = "pykat_output"

                cwd = os.path.os.getcwd()
                newkatfile = os.path.join(cwd, kat_name + ".kat")

                if os.path.isfile(newkatfile):
                    os.remove(newkatfile)

                os.rename(katfile.name, newkatfile)

                if self.verbose: print ("Kat file saved to '{0}'".format(newkatfile))

            katfile.close()
            perfData = []

            rtn = [r]

            if sys.version > '3':
                long = int

            if self.__time_code:
                perffile = open(root[0] + ".perf",'r')

                for l in perffile.readlines():
                    vals = l.strip().split()
                    perfData.append((vals[0], long(vals[1]), long(vals[2])))
                    #perfData.append((vals[0], float(vals[1]), float(vals[2]), float(vals[3])))

                rtn.append(perfData)

            if getTraceData:
                rtn.append(traceData)

            if len(rtn) == 1:
                return rtn[0]
            else:
                return rtn
        except KeyboardInterrupt as ex:
            pkex.printWarning("Keyboard interrupt caught, stopped simulation.")
        except pkex.FinesseRunError as ex:
            pykat.lastErrorKat = self

            if rethrowExceptions:
                raise ex
            else:
                pkex.PrintError("Error from Finesse (See 'pykat.lastErrorKat' for kat object):", ex)

        except pkex.BasePyKatException as ex:
            if rethrowExceptions:
                raise ex
            else:
                pkex.PrintError("Error from pykat:", ex)
        finally:
            if self.verbose:
                print ("")
                print ("Finished in {0:g} seconds".format(float(time.time() - start)))

    def __isObjectFromName(self, name):
        """
        Tries to get the pykat object from its name
        """
        if name in self.__commands: return self.__commands[name]
        if name in self.__detectors: return self.__detectors[name]
        if name in self.__components: return self.__components[name]

        return name

    def remove(self, *args):
        """
        Removes a given Pykat object associated with this kat object. Can pass the direct object or
        a string of its name.

        Can also provide a list of objects, or string of names of objects to remove.
        """

        for obj in args:
            if isinstance(obj, (list, tuple)):
                for _ in obj:
                    self.remove(_)

            try:
                if isinstance(obj, six.string_types):
                    obj = self.__isObjectFromName(obj)

                if hasattr(obj, "name") and not isinstance(obj, pykat.finesse.Signals) and not (obj.name in self.__components  or obj.name in self.__detectors or obj.name in self.__commands or obj in self.signals.targets):
                    raise pkex.BasePyKatException("'{0}' is not currently in the simulation".format(obj.name))

                if hasattr(obj, "removed") and obj.removed:
                    raise pkex.BasePyKatException("'{0}' has already been removed".format(obj.name))

                nodes = None

                # store nodes that this componet is attached to as a reference for gui
                if isinstance(obj, Component):
                    nodes = self.nodes.getComponentNodes(obj)

                if isinstance(obj, Component):
                    del self.__components[obj.name]
                    self.__del_component(obj)
                    self.nodes._removeComponent(obj)

                elif isinstance(obj, Command):
                    if obj._Command__unique:
                        del self.__commands[obj.__class__.__name__]
                    else:
                        del self.__commands[obj.name]

                    self.__del_command(obj)

                elif isinstance(obj, Detector):
                    del self.__detectors[obj.name]
                    self.__del_detector(obj)

                elif isinstance(obj, pykat.finesse.Signals):
                    obj.remove()

                elif isinstance(obj, pykat.finesse.Signals._fsig):
                    obj._on_remove()

                for b in self.__blocks:
                    if obj in self.__blocks[b].contents:
                        self.__blocks[b].contents.remove(obj)

                if self.pykatgui != None:
                    self.pykatgui._onComponentRemoved(obj, nodes)

                del nodes

                if hasattr(obj, "_on_kat_remove"):
                    obj._on_kat_remove()

                #import gc
                #print (gc.get_referrers(obj))

            except pkex.BasePyKatException as ex:
                pkex.PrintError("Error on removing object:", ex)

    def dumpify(self, prefix = "dump"):
        """
        Loops through and sets all undumped nodes back to dumped.

        The nodes will be renamed to dump if they are 'dump0', 'dump1', etc.

        Can specify the prefix to search for if required.
        """
        for c in self.components.values():
            for n in c.nodes:
                if n.name.startswith(prefix):
                    self.nodes.replaceNode(c, n, self.nodes.createNode("dump"))

    def undumpify(self, undumped_name_prefix = "dump"):
        """
        Loops through and removes all dump nodes. Required when running quantum noise
        calculations using qnoised as noise must be injected in where losses occur, such as power
        dumped.

        The nodes will be renamed 'dump0', 'dump1', ... If by change a kat file already has a
        node called dump0, dump1, etc. then it will skip that name and move on to the next until
        it finds one that doesn't exist.
        """

        i = 0
        node_name = "%s_%i" % (str(undumped_name_prefix), i)

        for c in self.components.values():
            for n in c.nodes:
                if n.isDump:
                    while hasattr(self.nodes, node_name):
                        node_name = "%s_%i" % (str(undumped_name_prefix), i)
                        i += 1

                    self.nodes.replaceNode(c, n, self.nodes.createNode(node_name))


    def getMatrices(self):

        import scipy
        from scipy.sparse import coo_matrix

        prev = self.noxaxis

        self.noxaxis = True
        self.printmatrix = True
        print ("".join(self.generateKatScript()))
        self.verbose = True
        self.run()
        self.printmatrix = None
        self.noxaxis = prev

        if self.__prevrunfilename is None:
            return None
        else:

            Mcarrier = None
            Msignal = None

            if os.path.exists("klu_full_matrix_car.dat"):
                M = np.loadtxt("klu_full_matrix_car.dat")

                if M.size > 0:
                    row = M[:,0]-1
                    col = M[:,1]-1
                    data = M[:,2] + 1j * M[:,3]
                    N = row.max()+1
                    Mcarrier = coo_matrix((data,(row,col)), shape=(N,N))


            if os.path.exists("klu_full_matrix_sig.dat"):
                M = np.loadtxt("klu_full_matrix_sig.dat")

                if M.size > 0:
                    row = M[:,0]-1
                    col = M[:,1]-1
                    data = M[:,2] + 1j * M[:,3]
                    N = row.max()+1
                    Msignal = coo_matrix((data,(row,col)), shape=(N,N))

            return (Mcarrier, Msignal)


    def hasNamedObject(self, name):
        return name in self.__components or name in self.__detectors or name in self.__commands

    def add(self, obj, block=NO_BLOCK, placeholder=None):
        """
        Adds an object into the kat object. The object added should be a pykat object, such as
        a component, detector, command, etc.

        block: Name of the block to put this component into to
        placeholder: The position in the block can be reserved by adding in a Block.Placeholder object.
                     This placeholder object will be replaced with the added object.
        """
        try:
            self._unfreeze()
            obj.tag = block

            if placeholder is None:
                self.__blocks[block].contents.append(obj)
            else:
                c = self.__blocks[block].contents
                try:
                    c[c.index(placeholder)] = obj
                    del placeholder
                except ValueError as ex:
                    raise pkex.BasePyKatException("Placeholder for {} was no found in block {}".format(obj, block))

            if isinstance(obj, Component):

                if obj.name in self.__components :
                    raise pkex.BasePyKatException("A component with name '{0}' has already been added".format([obj.name]))

                self.__components[obj.name] = obj
                self.__add_component(obj)

            elif isinstance(obj, Detector):

                if obj.name in self.__detectors :
                        raise pkex.BasePyKatException("A detector '{0}' has already been added".format(obj.name))

                self.__detectors[obj.name] = obj
                self.__add_detector(obj)

            elif isinstance(obj, Command):

                if obj._Command__unique:
                    self.__commands[obj.__class__.__name__] = obj
                else:
                    self.__commands[obj.name] = obj

                self.__add_command(obj)

            else:
                raise pkex.BasePyKatException("Object {0} could not be added".format(obj))

            obj._on_kat_add(self)

        except pkex.BasePyKatException as ex:
            pkex.PrintError("Error on adding object:", ex)
        finally:
            self._freeze()

    def readOutFile(self, filename):

        with open(filename,'r') as outfile:
            # read first to lines to get to header line
            outfile.readline()
            outfile.readline()

            hdr = outfile.readline().replace('%','').replace('\n','').split(',')

        data = np.loadtxt(filename, comments='%',skiprows=4)

        # convert 1D arrays into 2D ones for simpler selection
        if len(data.shape) == 1:
            data = np.array([data])

        if hasattr(self, "x2axis") and self.noxaxis == False:
            # need to parse 2D outputs slightly different as they are effectively 2D matrices
            # written in linear form
            x = data[0::(1+self.x2axis.steps),0].squeeze()
            y = data[0:(1+self.x2axis.steps),1]
            # get rows and columns lined up so that we can reshape a single column of all x/y data
            # into a matrix
            z = data[:,2:].transpose().reshape(data.shape[1]-2, 1+self.xaxis.steps, 1+self.x2axis.steps).squeeze()

            # ensure we have a shape (num outputs, x, y)
            if len(z.shape) == 2:
                z = z.reshape(1, z.shape[0], z.shape[1])

            # once you do this the data for y and x axes need swapping
            z = z.swapaxes(1,2)

            return [x, y, z, hdr]
        else:
            shape_len = len(data.shape)

            rows,cols = data.shape

            x = data[:,0].squeeze()
            y = data[:,1:cols]

            return [x, y, hdr]

    def removeLine(self, fragment) :
        """
        This will search all blocks and search for the string
        fragment specified and remove it.
        WARNING: This will only remove non-parsed commands, it will not
        remove commands that have already been parsed
        into a pykat object, such as mirrors and beamsplitters, use
        kat.remove or kat.component.remove() to delete parsed objects.
        """
        found = False

        for key in self.__blocks:
            objs = self.__blocks[key].contents
            for obj in objs:
                if isinstance(obj,  six.string_types):
                    if fragment in obj:
                        print ("  ** removing line '{0}'".format(obj))
                        objs.remove(obj)
                        found = True

        if not found:
            pkex.BasePyKatException("The command fragment '%s' is not an extra line added to this kat object. Please check that the item you are trying to remove has not been parsed as a pykat object." % fragment)


    def addLine(self, line, block=NO_BLOCK) :
        """
        This will forcefully add a line of FINESSE code to a particular block
        if specfied. This command will not undergo any parsing so it will remain
        as just a string. This of course can create possible conflicts with other
        pykat object that create similar commands so becareful.
        """
        self.__blocks[block].contents.append(line)

    def printExtraLines(self):
        """
        This prints all the Finesse commands that have not been parsed
        into pykat objects. This should be used for reference only. To
        add or remove extra lines use the addLine and removeLine methods.
        """
        found = False

        for key in self.__blocks:
            objs = self.__blocks[key].contents
            for obj in objs:
                if isinstance(obj, six.string_types):
                    print(obj)
                    found = True

        if not found:
            pkex.printWarning("No extra lines were found")


    def generateKatScript(self) :
        """ Generates the kat file which can then be run """

        def writeBlock():
            for obj in objs:
                if isinstance(obj, six.string_types):
                    out.append(obj + '\n')

                elif isinstance(obj, Component) or isinstance(obj, Detector) or isinstance(obj, Command):
                    txt = obj.getFinesseText()

                    if txt != None:
                        if isinstance(txt,list):
                            for t in txt:
                                out.append(t + "\n")
                        else:
                            out.append(txt + "\n")


        out = []
        import datetime
        strtoday = datetime.datetime.now()
        out.append(strtoday.strftime("%% Generated by PyKat %d.%m.%Y %H:%M:%S\n") )

        # write the FTblocks
        for key in self.__blocks:
            objs = self.__blocks[key].contents

            if key != NO_BLOCK:
                if np.size(objs)>0:
                    out.append("\n")
                    out.append("%%% FTblock " + key + "\n")
                    writeBlock()
                    out.append("%%% FTend " + key + "\n")


        # write the NO_BLOCK blocks
        for key in self.__blocks:
            objs = self.__blocks[key].contents


            if key == NO_BLOCK:
                if np.size(objs)>0:
                    out.append("\n")
                    writeBlock()

        # now loop through all the nodes and get any gauss commands
        for key in self.nodes.getNodes():
            txt = self.nodes.getNodes()[key].getFinesseText()

            if txt != None:
                if isinstance(txt,list):
                    for t in txt: out.append(t+ "\n")
                else:
                    out.append(txt + "\n")


        # now get any signal commands
        txt = self.signals.getFinesseText()

        if txt != None:
            if isinstance(txt,list):
                for t in txt: out.append(t+ "\n")
            else:
                out.append(txt + "\n")

        if self.vacuum != None:

            if isinstance(self.vacuum, collections.Container):
                objs = []

                if len(self.vacuum) > 0:
                    for a in self.vacuum:
                        if hasattr(a, 'name'):
                            objs.append(a.name)
                        else:
                            objs.append(str(a))

                    out.append("vacuum {0}\n".format(" ".join(objs)))

            elif isinstance(self.vacuum, six.string_types):
                out.append("vacuum {0}\n".format(self.vacuum))
            else:
                pkex.BasePyKatException("Couldn't understand vacuum input list")

        if self.scale != None and self.scale !='': out.append("scale {0}\n".format(self.scale))
        if self.phase != None: out.append("phase {0}\n".format(self.phase))
        if self.trace != None: out.append("trace {0}\n".format(self.trace))
        if self.maxtem != None:
                if self.maxtem == -1:
                        out.append("maxtem off\n")
                else:
                        out.append("maxtem {0}\n".format(self.maxtem))

        if self.noxaxis == True:
            out.append("noxaxis\n")

        if self.yaxis is not None:
            out.append("yaxis {0}\n".format(self.yaxis))

        if self.deriv_h is not None:
            out.append("deriv_h {0}\n".format(self.deriv_h))

        if self.retrace is not None:
            out.append("retrace {0}\n".format(str(self.retrace)))

        if self.printmatrix is not None and self.printmatrix == True:
            out.append("printmatrix\n")

        if len(self.mf) > 0:
            if isContainer(self.mf):
                cmd = "mf"
                for _ in self.mf:
                    try:
                        cmd += " %.15g" % float(_)
                    except ValueError:
                        cmd += " " + str(_)

                out.append(cmd + "\n")
            else:
                out.append("mf " + str(self.mf))

        if self.lambda0 != 1064e-9:
            out.append("lambda {0}\n".format(self.lambda0))

        # ensure we don't do any plotting. That should be handled
        # by user themselves
        #out.append("gnuterm no\n")
        #out.append("pyterm no\n")

        return out

    def optivis(self):
        if not HAS_OPTIVIS:
            pkex.printWarning("Optivis is not installed")
            return None

        import optivis.scene as scene
        import optivis.bench.links as links
        import optivis.view.canvas as canvas

        scene = scene.Scene(title="My pykat layout")

        # Run through again to add links
        for c in self.getComponents():
            if not isinstance(c, pykat.components.space):
                continue

            a = c.connectingComponents()

            # Need to handle where spaces don't connect two components but there is a loose
            # node, which may or may not have detectors attached
            if a[0] is None or a[1] is None:
                continue

            c1 = a[0].getOptivisComponent()
            c2 = a[1].getOptivisComponent()

            no = a[0].getOptivisNode("Output", c.nodes[0])
            ni = a[1].getOptivisNode("Input", c.nodes[1])

            if no is None or ni is None:
                raise pkex.BasePyKatException("Optivis node is None")

            c._optivis_component = links.Link(outputNode=no, inputNode=ni, length=c.L.value)

            c.label_node1 = optivis_label(text="", position=optivis_coord(-0.5, 0), item=c._optivis_component)
            c.label_node2 = optivis_label(text="", position=optivis_coord( 0.5, 0), item=c._optivis_component)
            label_name = optivis_label(text="", position=optivis_coord(0, -0.5), item=c._optivis_component)
            label_name.content["Name"] = c.name

            c._optivis_component.labels.append(c.label_node1)
            c._optivis_component.labels.append(c.label_node2)
            c._optivis_component.labels.append(label_name)
            scene.addLink(c._optivis_component)

        gui = canvas.Full(scene=scene)

        ### get menu bar from Optivis
        menubar = gui.qMainWindow.menuBar()

        ### add new Pykat menu and menu items
        pykatMenu = menubar.addMenu('&Pykat')

        # save
        save = PyQt4.QtGui.QAction('Save', gui.qMainWindow)
        save.setShortcut('Ctrl+S')
        save.triggered.connect(lambda: self._optivis_doSave(gui))
        pykatMenu.addAction(save)

        # trace
        trace = PyQt4.QtGui.QAction('Trace', gui.qMainWindow)
        trace.setShortcut('Ctrl+T')
        trace.triggered.connect(lambda: self._optivis_doTrace(gui))
        pykatMenu.addAction(trace)

        return gui

    def _optivis_doTrace(self, gui, **kwargs):
        """
        Change at some point to use a stored GUI reference
        """
        if not HAS_OPTIVIS:
            pkex.printWarning("Optivis is not installed")
            return None

        prev = self.noxaxis

        self.noxaxis = True
        out, tdata = self.run(getTraceData=True, **kwargs)
        self.noxaxis = prev

        # For now just select the first trace computed
        # Later we could add some gui list to show the different ones
        tdata = tdata[0]

        for c in self.getComponents():
            if not isinstance(c, pykat.components.space):
                continue

            if not (hasattr(c, "label_node1") and hasattr(c, "label_node2")):
                continue

            c.label_node1.content["w0_x"] = tdata[c.nodes[0].name][0].w0
            c.label_node1.content["w_x"] = tdata[c.nodes[0].name][0].w
            c.label_node1.content["z_x"] = tdata[c.nodes[0].name][0].z
            c.label_node1.content["Rc_x"] = tdata[c.nodes[0].name][0].Rc
            c.label_node1.content["Zr_x"] = tdata[c.nodes[0].name][0].zr

            c.label_node1.content["w0_y"] = tdata[c.nodes[0].name][1].w0
            c.label_node1.content["w_y"] = tdata[c.nodes[0].name][1].w
            c.label_node1.content["z_y"] = tdata[c.nodes[0].name][1].z
            c.label_node1.content["Rc_y"] = tdata[c.nodes[0].name][1].Rc
            c.label_node1.content["Zr_y"] = tdata[c.nodes[0].name][1].zr

            c.label_node2.content["w0_x"] = tdata[c.nodes[1].name][0].w0
            c.label_node2.content["w_x"] = tdata[c.nodes[1].name][0].w
            c.label_node2.content["z_x"] = tdata[c.nodes[1].name][0].z
            c.label_node2.content["Rc_x"] = tdata[c.nodes[1].name][0].Rc
            c.label_node2.content["Zr_x"] = tdata[c.nodes[1].name][0].zr

            c.label_node2.content["w0_y"] = tdata[c.nodes[1].name][1].w0
            c.label_node2.content["w_y"] = tdata[c.nodes[1].name][1].w
            c.label_node2.content["z_y"] = tdata[c.nodes[1].name][1].z
            c.label_node2.content["Rc_y"] = tdata[c.nodes[1].name][1].Rc
            c.label_node2.content["Zr_y"] = tdata[c.nodes[1].name][1].zr

        gui.redraw()

    def _optivis_doSave(self, gui, **kwargs):
        """
        Save kat script from Optivis
        """
        if not HAS_OPTIVIS:
            pkex.printWarning("Optivis is not installed")
            return None

        # generate file path
        directory = os.path.join(os.path.expanduser('~'), '{0}.kat'.format(gui.scene.title))

        # desired save path
        path = None

        # get path to file to export to
        while True:
            dialog = PyQt4.Qt.QFileDialog(parent=gui.qMainWindow, caption='Save Finesse Script', directory=directory)
            dialog.setAcceptMode(PyQt4.Qt.QFileDialog.AcceptSave)
            dialog.setFileMode(PyQt4.Qt.QFileDialog.AnyFile)

            # show dialog
            dialog.exec_()

            if len(dialog.selectedFiles()) is 0:
                # no filename specified
                return

            # get file path and format
            path = str(dialog.selectedFiles()[0])

            try:
                # check if we can write to the path
                open(path, 'w').close()
                os.unlink(path)

                # if we get this far, all is good so we can break out the infinite loop
                break
            except OSError:
                PyQt4.Qt.QMessageBox.critical(gui.qMainWindow, 'Filename invalid', 'The specified filename is invalid')
            except IOError:
                PyQt4.Qt.QMessageBox.critical(gui.qMainWindow, 'Permission denied', 'You do not have permission to save the file to the specified location.')

        # save kat file
        self.saveScript(filename=path)

    def openGUI(self):
        if not USE_GUI:
            raise NoGUIException
        else:
            self.app = QCoreApplication.instance()
            created = False

            if self.app is None:
                created = True
                self.app = QApplication([""])

            if self.pykatgui is None:
                self.pykatgui = pyKatGUI(self)
                self.pykatgui.main()
            else:
                self.pykatgui.show()

            if created: self.app.exec_()

    def getComponents(self):
        return self.__components.values()

    def hasComponent(self, name):
        return (name in self.__components)

    def _newName(self, container, prefix):
        n = 1
        name = "{0}{1}".format(prefix, n)

        while name in container:
            n += 1
            name = "{0}{1}".format(prefix,n)

        return name

    def getNewComponentName(self,prefix):
        '''
        Returns a name for a component which hasn't already been added.
        Returns [prefix] + number, where number is greater than 1. e.g.
        if m1 exists getNewName('m') will return 'm2'
        '''
        return self._newName(self.__components, prefix)

    def getNewDetectorName(self,prefix):
        '''
        Returns a name for a component which hasn't already been added.
        Returns [prefix] + number, where number is greater than 1. e.g.
        if m1 exists getNewName('m') will return 'm2'
        '''
        return self._newName(self.__detectors, prefix)

    def getNewNodeNames(self,prefix,N=1):
        '''
        Returns a list of names for N number of nodes which haven't already been added.
        Returns [prefix] + number, where number is greater than 1. e.g.
        if m1 exists getNewName('m') will return 'm2'
        '''
        rtn = []
        n = 1

        for M in range(1,N+1):
            name = "{0}{1}".format(prefix, n)

            while name in self.nodes.getNodes() or (name in rtn):
                n += 1
                name = "{0}{1}".format(prefix,n)

            rtn.append(name)

        return rtn

    def _lkat_getProcess(self, callback, **kwargs):
        """
        """

        cmd = "\n".join(self.generateKatScript())

        return Process(target=f__lkat_process, args=(callback, cmd, kwargs))


    def _lkat_trace(self, getCavities=True, getNodes=True, getSpaces=True):
        """
        Given the current state of the kat object a new FINESSE process is called and just
        the beam tracing routine is run. The object that is returned contains all the information
        from the beam tracing routine for each node and space components defined as well as cavity
        commands.
        """
        if lkat_location is None:
            raise RuntimeError("Could not find shared library 'libkat', please install to a system location or copy to the same directory as this script")

        trace_info = Manager().dict()

        prev = self.maxtem
        self.maxtem = 0

        try:
            p = self.getProcess(f__lkat_trace_callback, trace_info=trace_info,
                                getCavities=getCavities, getNodes=getNodes, getSpaces=getSpaces)
            p.start()
            p.join()
            p.terminate()

            # return a local copy of the trace information dictionary
            return dict(trace_info)
        finally:
            self.maxtem = prev

    def __add_detector(self, det):

        if not isinstance(det, Detector):
            raise pkex.BasePyKatException("Argument is not of type Detector")

        name = det.name
        fget = lambda self: self.__get_detector(name)

        if hasattr(self, name):
            raise pkex.BasePyKatException("There is something attached to the kat object already called `%s`" % name)

        setattr(self.__class__, name, property(fget))
        setattr(self, '__det_' + name, det)

    def __del_detector(self, det):

        if not isinstance(det, Detector):
            raise pkex.BasePyKatException("Argument is not of type Detector")

        name = det.name

        delattr(self.__class__, name)
        delattr(self, '__det_' + name)

    def __get_detector(self, name):
        return getattr(self, '__det_' + name)

    def __add_command(self, com):

        if not isinstance(com, Command):
            raise pkex.BasePyKatException("Argument is not of type Command")

        if com._Command__unique:
            name = com.__class__.__name__
        else:
            name = com.name

        if hasattr(self, name):
            raise pkex.BasePyKatException("There is something attached to the kat object already called `%s`" % name)

        fget = lambda self: self.__get_command(name)

        setattr(self.__class__, name, property(fget))
        setattr(self, '__com_' + name, com)

    def __del_command(self, com):

        if not isinstance(com, Command):
            raise exceptions.ValueError("Argument is not of type Command")

        if com._Command__unique:
            name = com.__class__.__name__
        else:
            name = com.name

        delattr(self.__class__, name)
        delattr(self, '__com_' + name)

    def __get_command(self, name):
        return getattr(self, '__com_' + name)

    def __add_component(self, comp):

        if not isinstance(comp, Component):
            raise pkex.BasePyKatException("Argument is not of type Component")

        name = comp.name

        if hasattr(self, name):
            raise pkex.BasePyKatException("There is something attached to the kat object already called `%s`" % name)

        fget = lambda self: self.__get_component(name)

        setattr(self.__class__, name, property(fget))
        setattr(self, '__comp_' + name, comp)

    def __del_component(self, comp):

        if not isinstance(comp, Component):
            raise pkex.BasePyKatException("Argument is not of type Component")

        delattr(self.__class__, comp.name)
        delattr(self, '__comp_' + comp.name)

    def __get_component(self, name):
        return getattr(self, '__comp_' + name)

    def _removeComments(self, string):
        """
        This takes a raw Finesse code string and removes any comments
        It returns a list of lines however, not a multiline string.
        Also removes any extrawhite space in command lines.
        """
        pattern = r"(\".*?\"|\'.*?\'|%{3}[^\r\n]*$)|(/\*.*?\*/|%[^\r\n]*$|#[^\r\n]*$|//[^\r\n]*$)"
        # first group captures quoted strings (double or single)
        # second group captures comments (//single-line or /* multi-line */)
        regex = re.compile(pattern, re.MULTILINE|re.DOTALL)
        def _replacer(match):
            # if the 2nd group (capturing comments) is not None,
            # it means we have captured a non-quoted (real) comment string.
            if match.group(2) is not None:
                return "" # so we will return empty to remove the comment
            else: # otherwise, we will return the 1st group
                return match.group(1) # captured quoted-string

        # remove any inline comments
        string = regex.sub(_replacer, string)

        commands = []

        for line in string.split('\n'):
            line = line.replace('\r','')
            if len(line) > 0:
                # remove any mutliple whitespace
                line = " ".join(line.split())
                # add to a list all the positions of any inline comment markers
                i = [line.find('#'), line.find('\\')]
                #i = filter(lambda a: a != -1, i)
                i = [a for a in i if a != -1]

                if len(i) == 0:
                    commands.append(line)
                else:
                    line = line[0:min(i)]
                    if len(line):
                        commands.append(line)


        return commands

    class BeamTrace(object):
        def print(self):
            from tabulate import tabulate
            comp_w = lambda comp: self.data[self.data['nodes'][self.data['components'].index(comp)][0]]['q'].w/1e-3
            comp_w0 = lambda comp: self.data[self.data['nodes'][self.data['components'].index(comp)][0]]['q'].w0/1e-3
            comp_RoC = lambda comp: self.data[self.data['nodes'][self.data['components'].index(comp)][0]]['q'].Rc

            data =  [
                        [
                            _,
                            self.data[_]['z']/1e-3,
                            comp_w0(_),
                            comp_w(_),
                            comp_RoC(_),
                            self.data[_]['gouy'],
                            self.data[_]['qout']
                        ] for _ in self.data['components'] if not self.data[_]['is_space']
                    ]

            first_node = self.data['nodes'][0][0]

            data.insert(0,
                            [
                                first_node,
                                0, # firstr point is always 0
                                self.data[first_node]['q'].w0/1e-3,
                                self.data[first_node]['q'].w/1e-3,
                                self.data[first_node]['q'].Rc,
                                0, # firstr point is always 0
                                self.data[first_node]['q'],
                            ]
                        )

            last_node = self.data['nodes'][-1][-1]

            data.append([
                            last_node,
                            self.data[last_node]['z']/1e-3,
                            self.data[last_node]['q'].w0/1e-3,
                            self.data[last_node]['q'].w/1e-3,
                            self.data[last_node]['q'].Rc,
                            self.data[last_node]['gouy'],
                            self.data[last_node]['q'],
                        ])

            print (tabulate(data
                , ["Name", "z (mm)", "w0 [mm]", "Beam radius [mm]", "RoC [m]", "Acc. Gouy [deg]", "q"]
                , tablefmt='psql'))

        def plot_beamsize(self, w_scale="milli", show_components=False, ax=None, label=None, dz=None, **kwargs):
            import matplotlib.pyplot as plt
            data = self.data

            if ax is None:
                ax = plt.subplot(111)

            w_max = 0
            g_max = 0
            gouy  = 0

            for comp, (from_node, to_node) in zip(data['components'], data['nodes']):
                gouy = data[comp]['gouy_i']
                gouy_ref = data[comp]['gouy_ref']

                if data[comp]['is_space']:
                    q = data[from_node]['q']
                    L = data[comp]['L']

                    if dz is None:
                        dz = L/100.0

                    z = data[from_node]['z'] # starting distance
                    _z = np.arange(0, L, dz) # Distance to propagate

                    g = np.rad2deg(q.gouy(_z)) # gouy phase accumulated along this space

                    # want to plot accumulated gouy phase so need to use
                    # a reference from where it started
                    _g = gouy + g - gouy_ref

                    w = q.beamsize(_z)
                    w /= pykat.SI[w_scale]

                    w_max = max(w_max, w.max())
                    g_max = max(g_max, _g.max())

                    l, = ax.plot(z+_z, w, label=label, **kwargs)
                    label = None

            if w_scale is None:
                ax.set_ylabel("Beam size [m]")
            else:
                ax.set_ylabel("Beam size [%sm]"%pykat.SIlabel[w_scale])

            ax.set_xlabel("Distance [m]")
            ax.set_ylim(0, w_max)


        def plot_components(self, ax=None):
            import matplotlib.pyplot as plt
            data = self.data

            if ax is None:
                ax = plt.subplot(111)

            w_max = 0
            g_max = 0
            gouy  = 0

            for comp, (from_node, to_node) in zip(data['components'], data['nodes']):
                gouy = data[comp]['gouy_i']
                gouy_ref = data[comp]['gouy_ref']

                z = data[comp]['z']
                ax.scatter(z, 0, marker='x', color='k')
                ax.text(z, 0, comp+"\n", ha="center", va='bottom', zorder=100)


        def beamsize(self, z, z_ref=None):
            """
            Gets the beamsize (radius) along the trace for whatever z value you want.
            The z values can be beyond the end of the trace, it will just
            carry on the beam trace.

            z    : z values, singular or numpy array
            z_ref: Name of a component or node in the trace to use as the
                   zero reference
            """
            data = self.data

            if z_ref is not None:
                if z_ref not in data:
                    raise Exception("Component %s was not in the trace so cannot use it as a reference" & z_ref)
                else:
                    z_ref = float(data[z_ref]['z'])
            else:
                z_ref = 0

            cond  = []
            funcs = []

            def _wz(z0, q):
                return lambda x: q.beamsize(x - z0)

            for comp, (from_node, to_node) in zip(data['components'], data['nodes']):
                if data[comp]['is_space']:
                    L = data[comp]['L']
                    q = data[from_node]['q']
                    _z = data[from_node]['z'] - z_ref

                    if len(cond) == 1:
                        # replace first element with a less than this component so it goes on forever...
                        cond[0] = (z<_z)

                    cond.append(np.logical_and(z >= _z, z <= (_z+L)))

                    funcs.append(_wz(_z, q))

            cond[-1] = (z >= _z) # replace final one as it can go on forever...

            return np.piecewise(z, cond, funcs)


        def plot(self, filename=None, show=False, w_scale="milli", markers=[], c='r', fig=None, label=None):
            import matplotlib.pyplot as plt

            data = self.data

            if fig is None:
                fig = plt.figure()

            ax1 = plt.subplot(211)
            ax2 = plt.subplot(212)

            w_max = 0
            g_max = 0
            gouy  = 0

            for comp, (from_node, to_node) in zip(data['components'], data['nodes']):
                gouy = data[comp]['gouy_i']
                gouy_ref = data[comp]['gouy_ref']
                if data[comp]['is_space']:
                    L = data[comp]['L']
                    q = data[from_node]['q']
                    z = data[from_node]['z']
                    _z = np.linspace(0, L, 1000)
                    g = np.rad2deg(q.gouy(_z))

                    # want to plot accumulated gouy phase so need to use
                    # a reference from where it started
                    _g = gouy + np.rad2deg(q.gouy(_z)) - gouy_ref
                    w  = q.beamsize(_z)/pykat.SI[w_scale]

                    w_max = max(w_max, w.max())
                    g_max = max(g_max, _g.max())

                    ax1.plot(z+_z, w, c=c)
                    ax2.plot(z+_z, _g, c=c)
                else:
                    z = data[comp]['z']
                    ax1.scatter(z, 0, marker='x', color='k')
                    ax1.text(z, 0, comp+"\n", ha="center", va='bottom',zorder=100)

                    ax2.scatter(z, 0, marker='x', color='k')
                    ax2.text(z, 0, comp+"\n", ha="center", va='bottom',zorder=100)

            for _, z in markers:
                ax1.scatter(z, 0, marker='x', color=c)
                ax1.text(z, 0, _+"\n", ha="center", va='bottom',zorder=100)

                ax2.scatter(z, 0, marker='x', color=c)
                ax2.text(z, 0, _+"\n", ha="center", va='bottom',zorder=100)

            ax1.grid(True, zorder=-10)
            ax1.set_xlim(0, None)

            if w_scale is None:
                ax1.set_ylabel("Beam size [m]")
            else:
                ax1.set_ylabel("Beam size [%sm]"%pykat.SIlabel[w_scale])

            ax1.set_xlabel("Distance [m]")
            ax1.set_ylim(0, w_max)

            ax2.set_xlim(0, None)
            ax2.grid(True, zorder=-10)
            ax2.set_ylabel("Gouy phase [deg]")
            ax2.set_xlabel("Distance [m]")
            ax2.set_ylim(0, g_max)

            plt.tight_layout()

            if filename is not None:
                plt.savefig(filename)

            if show: plt.show()

            return z + _z, w, _g

    def beamTrace(self, q_in, from_node, to_node, *args, **kwargs):
        """
        This function is separate from the Finesse tracing algorithm. It is purely
        python based. From a given node to another this function will find the
        components between each node and trace a beam along it.

        You can trace through multiple bounces off of optics, e.g.

            trace = beamTrace(kat, q_in, "nSQZ", "nSRMs1", "nOMC_REFL")

        which would bounce off of the SRM mirror and back to the OMC.

        This will throw an exception if you try to take an unphysical path. Like
        going the wrong way through an isolator, or trying to reflect back
        on yourself at a beamsplitter.

        Returns a dictionary data structure that contains the beam parameter, lengths
        and gouy phases at each node and component between the paths.

        back_propagating: If set to True will perform all the matrix calculations with
        the matrix inverses of the ABCDs. Useful for propagating a beam backwards
        through an optical system.

        Parameters
        ----------

        q_in : complex, BeamParam
            Beam parameter to start the trace with
        from_node : str, Node
            Name of a node (Or node objecct) to start the trace from
        to_node : str, Node
            Name of a node (Or node objecct) to end the trace at

        Other Parameters
        ----------------
        *args: str, Node
            Additional nodes to continue trace to
        direction : str
            'x' or 'y' for horizontal or vertical beam propagation, default 'x'
        back_propagating: Boolean
            Whether to propagate beam in reverse
        """
        from pykat.optics.ABCD import apply as apply_ABCD
        from collections import OrderedDict
        import itertools

        direction = kwargs.get('direction', 'x')
        back_propagating = kwargs.get('back_propagating', False)

        def pairwise(iterable):
            a, b = itertools.tee(iterable)
            next(b, None)
            return zip(a, b)

        nodes = [from_node, to_node]
        nodes.extend(args)

        # Get a list of components and the nodes in order between from and to nodes
        path_and_nodes = []

        for a,b in pairwise(nodes):
            if a == b:
                # Then we have to find a reflection or something at this node
                # from the component
                for _ in self.nodes[a].components:
                    if not isinstance(_, pykat.components.space):
                        _path = (_,)
                        break

                _nodes = ((self.nodes[a], self.nodes[b]),)
            else:
                _path, _nodes = self.nodes.getComponentsBetween(a, b, True)

            path_and_nodes.append((_path, _nodes))

            if len(_path) == 0 or len(_nodes) == 0:
                raise Exception("Could not find path between %s and %s" % (a, b))

        params = {
            'qxs': [q_in], # track the q values as we go
            'L': 0,           # length from first node
            'gouy': 0,        # Accumulated gouy from previous
            'gouy_ref': None, # Gouy phase always accumulates from this reference value
            '_g': [0],         # Array of gouy phase values over a space, initialised to 0 here
            'qin': None,
            'qnew': None,
            'total_MABCD': np.eye(2),
        }

        data = OrderedDict()
        data['components'] = []
        data['nodes'] = []

        def _do(params, comp, from_node, to_node):

            qin = pykat.BeamParam(q=params["qxs"][-1], nr=float(from_node.n))
            Mabcd = comp.ABCD(from_node, to_node, direction=direction)
            if back_propagating:
                Mabcd = np.linalg.inv(Mabcd)
            else:
                Mabcd = Mabcd
            qnew = apply_ABCD(Mabcd, qin, from_node.n, to_node.n )

            params['qin'] = qin
            params['qnew'] = qnew
            params['Mabcd'] = Mabcd
            params['total_MABCD'] = Mabcd * params['total_MABCD']

            if Mabcd[1,0] != 0:
                # The beam has been lensed so we need to make a new reference
                # point for the gouy phase accumulation
                params["gouy"] = params["_g"][-1] # The most recent gouy phase value
                params["gouy_ref"] = None # get a new reference

            if isinstance(comp, pykat.components.space):

<<<<<<< HEAD
                z = np.linspace(0, comp.L.value, 1000)                
                g = np.rad2deg(qin.gouy(z))
=======
                z = np.linspace(0, comp.L.value, 1000)
                g = np.rad2deg(qin.gouy(z + qin.z))
>>>>>>> 0029d524

                if params["gouy_ref"] is None:
                    # set new reference value
                    params["gouy_ref"] = g[0]

                # want to plot accumulated gouy phase so need to use
                # a reference from where it started
                params['_g'] = params["gouy"] + np.rad2deg(qin.gouy(z))-params["gouy_ref"]

                data[from_node.name] = {"q": qin, "z": params["L"], "gouy": params['_g'][0]}
                data[to_node.name] = {"q": qnew, "z": params["L"]+comp.L.value, "gouy": params["_g"][-1]}

                params["L"] += comp.L.value

            else:
                data[from_node.name] = {"q": qin, "L": params["L"], "gouy": params["_g"][-1], "z":params["L"]}
                data[to_node.name] = {"q": qnew, "L": params["L"], "gouy": params["_g"][-1], "z":params["L"]}

            params["qxs"].append( qnew )

            data[comp.name] = {
                                "qin": qin, "qout": qnew,
                                "z": params["L"], "gouy": params["_g"][-1],
                                "gouy_i":params["gouy"], "gouy_ref": params["gouy_ref"],
                                "is_space": isinstance(comp, pykat.components.space)
                              }

            if isinstance(comp, pykat.components.space):
                data[comp.name]['L'] = comp.L.value



        for i, (path_A, nodes_A) in enumerate(path_and_nodes):

            if i > 0:
                # Need to check here how we join up between the previous
                # trace and the one we've done next. For example, we
                # might reflect back off a mirror, or maybe transmit
                # through, so we need to take into account that transformation

                # Bit of a convoluted way to get the component that is
                # attached to start node and then the
                other_comp = (set(nodes_A[0][0].components) - set([path_A[0]])).pop()
                prev_comp  = data['components'][-1]

                if str(other_comp) != str(prev_comp):
                    # check if there's an ABCD to apply
                    ABCD = other_comp.ABCD(nodes_A[0][0], nodes_A[0][0], direction=direction)

                    if ABCD is not None:
                        _do(params, other_comp, nodes_A[0][0], nodes_A[0][0])
                        data['components'].append(other_comp.name)
                    else:
                        raise Exception("Beam cannot be physically traced from %s and back to itself at %s to continue the trace." % (nodes_A[0][0].name, other_comp.name))

            data['components'].extend([_.name for _ in path_A])
            data['nodes'].extend([(_.name, __.name) for _,__ in nodes_A])

            for comp, (from_node, to_node) in zip(path_A, nodes_A):
                _do(params, comp, from_node, to_node)

        bt = kat.BeamTrace()
        bt.data  = data
        bt.q_in  = q_in
        bt.q_out = params["qnew"]
        bt.abcd  = params['total_MABCD']

        return bt

# printing pykat logo on first input
kat.logo()<|MERGE_RESOLUTION|>--- conflicted
+++ resolved
@@ -3566,14 +3566,8 @@
                 params["gouy_ref"] = None # get a new reference
 
             if isinstance(comp, pykat.components.space):
-
-<<<<<<< HEAD
                 z = np.linspace(0, comp.L.value, 1000)                
                 g = np.rad2deg(qin.gouy(z))
-=======
-                z = np.linspace(0, comp.L.value, 1000)
-                g = np.rad2deg(qin.gouy(z + qin.z))
->>>>>>> 0029d524
 
                 if params["gouy_ref"] is None:
                     # set new reference value
