--- conflicted
+++ resolved
@@ -1618,7 +1618,6 @@
             c.label_node1.content["Rc_y"] = tdata[c.nodes[0].name][1].Rc
             c.label_node1.content["Zr_y"] = tdata[c.nodes[0].name][1].zr
             
-<<<<<<< HEAD
             c.label_node2.content["w0_x"] = tdata[c.nodes[1].name][0].w0
             c.label_node2.content["w_x"] = tdata[c.nodes[1].name][0].w
             c.label_node2.content["z_x"] = tdata[c.nodes[1].name][0].z
@@ -1630,11 +1629,8 @@
             c.label_node2.content["z_y"] = tdata[c.nodes[1].name][1].z
             c.label_node2.content["Rc_y"] = tdata[c.nodes[1].name][1].Rc
             c.label_node2.content["Zr_y"] = tdata[c.nodes[1].name][1].zr
-            
-        gui.draw()
-=======
+       
         gui.redraw()
->>>>>>> 72ae2ba8
     
     def openGUI(self):
         if not USE_GUI:
