--- conflicted
+++ resolved
@@ -1490,14 +1490,6 @@
     def order(self, value):
 
         try:
-<<<<<<< HEAD
-            value = float(value)
-
-            if not value.is_integer():
-                raise pkex.BasePyKatException("modulator order must be an integer between 1 and 6 or 's' for single sideband")
-            
-=======
->>>>>>> 119b87a2
             value = int(value)
 
             if value <= 1 and value > 6:
