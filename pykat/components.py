--- conflicted
+++ resolved
@@ -155,13 +155,9 @@
 class AbstractMirrorComponent(Component):
     __metaclass__ = abc.ABCMeta
     
-<<<<<<< HEAD
-    def __init__(self, name, R=None, T=None, L=None, phi=0, Rcx=0, Rcy=0, xbeta=0, ybeta=0, mass=0, r_ap=0):
-=======
-    def __init__(self, name, R=0, T=0, phi=0, Rcx=None, Rcy=None, xbeta=None, ybeta=None, mass=None, r_ap=None):
->>>>>>> 2c98a106
+    def __init__(self, name, R=None, T=None, L=None, phi=0, Rcx=None, Rcy=None, xbeta=None, ybeta=None, mass=None, r_ap=None):
         super(AbstractMirrorComponent, self).__init__(name)
-
+ 
         if (L != None and R != None and T != None) and SIfloat(R)+SIfloat(T)+SIfloat(L) != 1: 
             raise pkex.BasePyKatException('L+R+T must equal 1 if all are specified')
         elif (R != None and L is None and T != None):
@@ -170,7 +166,7 @@
             R = 1 - (SIfloat(L)+SIfloat(T))
         elif (R != None and L != None and T is None):
             T = 1 - (SIfloat(L)+SIfloat(R))
-        else:
+        elif (L is None and R is None and T is None):
             raise pkex.BasePyKatException('Must specify at least two of L, R or T')
         
         self.__R = Param("R", self, SIfloat(R))
@@ -183,16 +179,12 @@
         self.__xbeta = AttrParam("xbeta", self, SIfloat(xbeta), canFsig=True, fsig_name="x")
         self.__ybeta = AttrParam("ybeta", self, SIfloat(ybeta), canFsig=True, fsig_name="y")
         self.__mass = AttrParam("mass", self, SIfloat(mass))
-<<<<<<< HEAD
         self.__r_ap = AttrParam("r_ap", self, SIfloat(r_ap))
     
     @property
     def L(self): return self.__L
     @L.setter
-    def L(self,value): self.__L.value = SIfloat(value)
-=======
-        self.__r_ap = AttrParam("r_ap", self, SIfloat(r_ap))        
->>>>>>> 2c98a106
+    def L(self,value): self.__L.value = SIfloat(value)       
         
     @property
     def r_ap(self): return self.__r_ap
@@ -252,13 +244,8 @@
         self.Rcy.value = SIfloat(value)
 
 class mirror(AbstractMirrorComponent):
-<<<<<<< HEAD
-    def __init__(self,name,node1,node2,R=None,T=None,L=None,phi=0,Rcx=0,Rcy=0,xbeta=0,ybeta=0,mass=0, r_ap=0):
+    def __init__(self,name,node1,node2,R=None,T=None,L=None,phi=0,Rcx=None,Rcy=None,xbeta=None,ybeta=None,mass=None, r_ap=None):
         super(mirror, self).__init__(name, R, T, L, phi, Rcx, Rcy, xbeta, ybeta, mass, r_ap)
-=======
-    def __init__(self,name,node1,node2,R=0,T=0,phi=0,Rcx=None,Rcy=None,xbeta=None,ybeta=None,mass=None, r_ap=None):
-        super(mirror, self).__init__(name, R, T, phi, Rcx, Rcy, xbeta, ybeta, mass, r_ap)
->>>>>>> 2c98a106
         
         self._requested_node_names.append(node1)
         self._requested_node_names.append(node2)
@@ -306,8 +293,8 @@
         return self._svgItem
 
 class beamSplitter(AbstractMirrorComponent):
-    def __init__(self, name, node1, node2, node3, node4, R = 0, T = 0, phi = 0, alpha = 0, Rcx = None, Rcy = None, xbeta = None, ybeta = None, mass = None, r_ap = None):
-        super(beamSplitter, self).__init__(name, R, T, phi, Rcx, Rcy, xbeta, ybeta, mass, r_ap)
+    def __init__(self, name, node1, node2, node3, node4, R = None, T = None, L=None, phi = 0, alpha = 0, Rcx = None, Rcy = None, xbeta = None, ybeta = None, mass = None, r_ap = None):
+        super(beamSplitter, self).__init__(name, R, T, L, phi, Rcx, Rcy, xbeta, ybeta, mass, r_ap)
         
         self._requested_node_names.append(node1)
         self._requested_node_names.append(node2)
@@ -354,8 +341,8 @@
         rtn = []
             
         rtn.append('bs {0} {1} {2} {3} {4} {5} {6} {7} {8}'.format(
-                self.name, self.R.value, self.T.value, self.phi.value,
-                self.alpha.value, self.nodes[0].name,
+                self.name, self.R.value, self.T.value, self.alpha.value,
+                self.phi.value, self.nodes[0].name,
                 self.nodes[1].name, self.nodes[2].name,
                 self.nodes[3].name))
 
@@ -746,9 +733,9 @@
         self.__noise = AttrParam("noise", self, None)
         
     @property
-    def power(self): return self.__power
-    @power.setter
-    def power(self,value): self.__power.value = float(value)
+    def P(self): return self.__power
+    @P.setter
+    def P(self,value): self.__power.value = float(value)
     
     @property
     def f(self): return self.__f_offset
