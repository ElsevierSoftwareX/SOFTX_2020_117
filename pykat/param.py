--- conflicted
+++ resolved
@@ -92,11 +92,7 @@
         putter.__init__(self, var_name, isPutter)
             
         putable.__init__(self, owner.name, name, isPutable)
-<<<<<<< HEAD
-    
-=======
-
->>>>>>> a8866232
+
     def _updateOwner(self, newOwner):
         """
         This updates the internal weak reference to link a parameter to who owns it.
