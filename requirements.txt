--- conflicted
+++ resolved
@@ -1,14 +1,9 @@
-numpy >= 1.12
-flask >= 0.10.1
-scipy >= 0.14.0
-six
-h5py
-pandas
-matplotlib
-<<<<<<< HEAD
-tabulate
-click >= 7.0
-=======
-tabulate
-
->>>>>>> 13b21f6e
+numpy >= 1.12
+flask >= 0.10.1
+scipy >= 0.14.0
+six
+h5py
+pandas
+matplotlib
+tabulate
+click >= 7.0